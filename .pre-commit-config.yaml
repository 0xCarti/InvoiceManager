repos:
  - repo: https://github.com/psf/black
    rev: 24.4.2
    hooks:
      - id: black
        args: ["--line-length=79"]
  - repo: https://github.com/pycqa/isort
    rev: 5.13.2
    hooks:
      - id: isort
<<<<<<< HEAD
        args: ["--profile", "black"]
=======
        args: ["--profile=black", "--line-length=79"]
>>>>>>> a3dd54e4
  - repo: https://github.com/pycqa/flake8
    rev: 7.3.0
    hooks:
      - id: flake8
        args: ["--max-line-length=79", "--extend-ignore=F401,E501,E402,E712"]<|MERGE_RESOLUTION|>--- conflicted
+++ resolved
@@ -8,11 +8,7 @@
     rev: 5.13.2
     hooks:
       - id: isort
-<<<<<<< HEAD
-        args: ["--profile", "black"]
-=======
         args: ["--profile=black", "--line-length=79"]
->>>>>>> a3dd54e4
   - repo: https://github.com/pycqa/flake8
     rev: 7.3.0
     hooks:
