from pathlib import Path

from PIL import Image

from app.utils.standsheet_ocr import read_stand_sheet


def _dummy_image(tmp_path: Path) -> str:
    img_path = tmp_path / "dummy.png"
    Image.new("RGB", (10, 10), "white").save(img_path)
    return str(img_path)


<<<<<<< HEAD
def test_uses_paddleocr(monkeypatch, tmp_path):
    path = _dummy_image(tmp_path)

=======
def test_read_stand_sheet_uses_paddleocr(monkeypatch, tmp_path):
    path = _dummy_image(tmp_path)

    # Pretend Tesseract and EasyOCR find nothing so PaddleOCR is used
    monkeypatch.setattr("app.utils.standsheet_ocr._tesseract_data", lambda p: None)

    class DummyReader:
        def readtext(self, _path, detail=1):
            return []

    monkeypatch.setattr("app.utils.standsheet_ocr._get_reader", lambda: DummyReader())

>>>>>>> 4a3692c6
    class DummyPaddleReader:
        def ocr(self, _img):
            box = [[0, 0], [10, 0], [10, 10], [0, 10]]
            return [[box, ("123", 0.85)]]

    monkeypatch.setattr(
        "app.utils.standsheet_ocr._get_paddle_reader",
        lambda: DummyPaddleReader(),
    )

    result = read_stand_sheet(path)
    assert result == {
        "text": ["123"],
        "conf": [85.0],
        "line_num": [1],
        "left": [0],
        "top": [0],
        "width": [10],
        "height": [10],
    }
<|MERGE_RESOLUTION|>--- conflicted
+++ resolved
@@ -10,12 +10,6 @@
     Image.new("RGB", (10, 10), "white").save(img_path)
     return str(img_path)
 
-
-<<<<<<< HEAD
-def test_uses_paddleocr(monkeypatch, tmp_path):
-    path = _dummy_image(tmp_path)
-
-=======
 def test_read_stand_sheet_uses_paddleocr(monkeypatch, tmp_path):
     path = _dummy_image(tmp_path)
 
@@ -28,7 +22,6 @@
 
     monkeypatch.setattr("app.utils.standsheet_ocr._get_reader", lambda: DummyReader())
 
->>>>>>> 4a3692c6
     class DummyPaddleReader:
         def ocr(self, _img):
             box = [[0, 0], [10, 0], [10, 10], [0, 10]]
