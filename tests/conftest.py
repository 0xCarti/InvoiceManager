import os
import sys
<<<<<<< HEAD

import pytest
=======

import pytest

# Ensure the app package is importable when tests change directories
sys.path.insert(
    0, os.path.abspath(os.path.join(os.path.dirname(__file__), ".."))
)
>>>>>>> 9fe26654

from app import create_app, db
from app.models import GLCode

<<<<<<< HEAD
# Ensure the app package is importable when tests change directories
BASE_DIR = os.path.abspath(os.path.join(os.path.dirname(__file__), ".."))
sys.path.insert(0, BASE_DIR)

=======
>>>>>>> 9fe26654

@pytest.fixture
def app(tmp_path):
    os.environ.setdefault("SECRET_KEY", "testsecret")
    os.environ.setdefault("ADMIN_EMAIL", "admin@example.com")
    os.environ.setdefault("ADMIN_PASS", "adminpass")
    os.environ.setdefault("SMTP_HOST", "localhost")
    os.environ.setdefault("SMTP_PORT", "25")
    os.environ.setdefault("SMTP_USERNAME", "user")
    os.environ.setdefault("SMTP_PASSWORD", "pass")
    os.environ.setdefault("SMTP_SENDER", "test@example.com")

    # Ensure a clean database for each test within the temp directory
    db_path = tmp_path / "inventory.db"
    if db_path.exists():
        os.remove(db_path)

    cwd = os.getcwd()
    os.chdir(tmp_path)
    app, _ = create_app(["--demo"])
    os.chdir(cwd)

    app.config.update({"TESTING": True, "WTF_CSRF_ENABLED": False})

    with app.app_context():
        yield app
        db.session.remove()
        db.drop_all()


@pytest.fixture
def client(app):
    return app.test_client()


@pytest.fixture(autouse=True)
def gl_codes(app):
    with app.app_context():
        if GLCode.query.count() == 0:
            db.session.add_all([GLCode(code="4000"), GLCode(code="5000")])
            db.session.commit()<|MERGE_RESOLUTION|>--- conflicted
+++ resolved
@@ -1,28 +1,14 @@
 import os
 import sys
-<<<<<<< HEAD
-
 import pytest
-=======
-
-import pytest
-
-# Ensure the app package is importable when tests change directories
-sys.path.insert(
-    0, os.path.abspath(os.path.join(os.path.dirname(__file__), ".."))
-)
->>>>>>> 9fe26654
 
 from app import create_app, db
 from app.models import GLCode
 
-<<<<<<< HEAD
+
 # Ensure the app package is importable when tests change directories
 BASE_DIR = os.path.abspath(os.path.join(os.path.dirname(__file__), ".."))
 sys.path.insert(0, BASE_DIR)
-
-=======
->>>>>>> 9fe26654
 
 @pytest.fixture
 def app(tmp_path):
