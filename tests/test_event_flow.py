from werkzeug.security import generate_password_hash
from app import db
<<<<<<< HEAD
from app.models import (
    User,
    Location,
    Item,
    ItemUnit,
    Product,
    ProductRecipeItem,
    LocationStandItem,
    Event,
    EventLocation,
    TerminalSale,
)
=======
from app.models import (User, Location, Item, ItemUnit, Product, ProductRecipeItem,
                       LocationStandItem, Event, EventLocation, TerminalSale, EventStandSheetItem)
>>>>>>> 2dbd7f82
from tests.test_user_flows import login


def setup_event_env(app):
    with app.app_context():
        user = User(
            email="event@example.com",
            password=generate_password_hash("pass"),
            active=True,
        )
        loc = Location(name="EventLoc")
        item = Item(name="EItem", base_unit="each")
        product = Product(name="EProd", price=1.0, cost=0.5)
        db.session.add_all([user, loc, item, product])
        db.session.commit()
        iu = ItemUnit(
            item_id=item.id,
            name="each",
            factor=1,
            receiving_default=True,
            transfer_default=True,
        )
        db.session.add(iu)
        db.session.add(
            LocationStandItem(location_id=loc.id, item_id=item.id, expected_count=10)
        )
        db.session.add(
            ProductRecipeItem(
                product_id=product.id, item_id=item.id, quantity=1, countable=True
            )
        )
        loc.products.append(product)
        db.session.commit()
        return user.email, loc.id, product.id, item.id


def test_event_lifecycle(client, app):
    email, loc_id, prod_id, item_id = setup_event_env(app)
    with client:
        login(client, email, "pass")
        client.post(
            "/events/create",
            data={
                "name": "Test Event",
                "start_date": "2023-01-01",
                "end_date": "2023-01-02",
            },
            follow_redirects=True,
        )

    with app.app_context():
        ev = Event.query.first()
        assert ev is not None
        eid = ev.id

    with client:
        login(client, email, "pass")
        client.post(
            f"/events/{eid}/add_location",
            data={
                "location_id": loc_id,
            },
            follow_redirects=True,
        )

    with app.app_context():
        el = EventLocation.query.filter_by(event_id=eid, location_id=loc_id).first()
        assert el is not None
        elid = el.id

    with client:
        login(client, email, "pass")
        client.post(
            f"/events/{eid}/locations/{elid}/sales/add",
            data={f"qty_{prod_id}": 3},
            follow_redirects=True,
        )

    with app.app_context():
        sale = TerminalSale.query.filter_by(event_location_id=elid).first()
        assert sale is not None and sale.quantity == 3

    with client:
        login(client, email, "pass")
        client.get(f"/events/{eid}/close", follow_redirects=True)

    with app.app_context():
        lsi = LocationStandItem.query.filter_by(location_id=loc_id).first()
        assert lsi.expected_count == 0
        assert TerminalSale.query.filter_by(event_location_id=elid).count() == 0


def test_bulk_stand_sheet(client, app):
    email, loc_id, prod_id, item_id = setup_event_env(app)
    with app.app_context():
        loc2 = Location(name="EventLoc2")
        db.session.add(loc2)
        db.session.commit()
        LocationStandItem(
            location_id=loc2.id, item_id=Item.query.first().id, expected_count=0
        )
        loc2.products.append(Product.query.first())
        db.session.commit()
        loc2_id = loc2.id

    with client:
        login(client, email, "pass")
        client.post(
            "/events/create",
            data={
                "name": "BulkEvent",
                "start_date": "2023-02-01",
                "end_date": "2023-02-02",
            },
            follow_redirects=True,
        )

    with app.app_context():
        ev = Event.query.filter_by(name="BulkEvent").first()
        eid = ev.id

    with client:
        login(client, email, "pass")
        client.post(
            f"/events/{eid}/add_location",
            data={
                "location_id": loc_id,
            },
            follow_redirects=True,
        )
        client.post(
            f"/events/{eid}/add_location",
            data={
                "location_id": loc2_id,
            },
            follow_redirects=True,
        )
        resp = client.get(f"/events/{eid}/stand_sheets")
        assert resp.status_code == 200
<<<<<<< HEAD
        assert b"EventLoc" in resp.data and b"EventLoc2" in resp.data


def test_no_sales_after_confirmation(client, app):
    email, loc_id, prod_id = setup_event_env(app)
    with client:
        login(client, email, "pass")
        client.post(
            "/events/create",
            data={
                "name": "ConfirmEvent",
                "start_date": "2023-03-01",
                "end_date": "2023-03-02",
            },
            follow_redirects=True,
        )

    with app.app_context():
        ev = Event.query.filter_by(name="ConfirmEvent").first()
        eid = ev.id

    with client:
        login(client, email, "pass")
        client.post(
            f"/events/{eid}/add_location",
            data={
                "location_id": loc_id,
            },
            follow_redirects=True,
        )

    with app.app_context():
        el = EventLocation.query.filter_by(event_id=eid, location_id=loc_id).first()
        elid = el.id

    with client:
        login(client, email, "pass")
        client.post(f"/events/{eid}/locations/{elid}/confirm", follow_redirects=True)
        resp = client.get(f"/events/{eid}/locations/{elid}/sales/add")
        assert resp.status_code == 302
        assert f"/events/{eid}" in resp.headers["Location"]
        resp = client.get(f"/events/{eid}/stand_sheet/{loc_id}")
        assert resp.status_code == 302
        assert f"/events/{eid}" in resp.headers["Location"]
=======
        assert b'EventLoc' in resp.data and b'EventLoc2' in resp.data


def test_save_stand_sheet(client, app):
    email, loc_id, prod_id, item_id = setup_event_env(app)
    with client:
        login(client, email, 'pass')
        client.post('/events/create', data={
            'name': 'SheetEvent',
            'start_date': '2023-03-01',
            'end_date': '2023-03-02'
        }, follow_redirects=True)

    with app.app_context():
        ev = Event.query.filter_by(name='SheetEvent').first()
        eid = ev.id

    with client:
        login(client, email, 'pass')
        client.post(f'/events/{eid}/add_location', data={'location_id': loc_id}, follow_redirects=True)

    with client:
        login(client, email, 'pass')
        client.post(f'/events/{eid}/stand_sheet/{loc_id}', data={
            f'open_{item_id}': 5,
            f'in_{item_id}': 2,
            f'out_{item_id}': 1,
            f'eaten_{item_id}': 1,
            f'spoiled_{item_id}': 0,
            f'close_{item_id}': 3
        }, follow_redirects=True)

    with app.app_context():
        el = EventLocation.query.filter_by(event_id=eid, location_id=loc_id).first()
        sheet = EventStandSheetItem.query.filter_by(event_location_id=el.id, item_id=item_id).first()
        assert sheet is not None
        assert sheet.opening_count == 5
        assert sheet.transferred_in == 2
        assert sheet.transferred_out == 1
        assert sheet.eaten == 1
        assert sheet.spoiled == 0
        assert sheet.closing_count == 3
>>>>>>> 2dbd7f82
<|MERGE_RESOLUTION|>--- conflicted
+++ resolved
@@ -1,6 +1,5 @@
 from werkzeug.security import generate_password_hash
 from app import db
-<<<<<<< HEAD
 from app.models import (
     User,
     Location,
@@ -13,10 +12,8 @@
     EventLocation,
     TerminalSale,
 )
-=======
 from app.models import (User, Location, Item, ItemUnit, Product, ProductRecipeItem,
                        LocationStandItem, Event, EventLocation, TerminalSale, EventStandSheetItem)
->>>>>>> 2dbd7f82
 from tests.test_user_flows import login
 
 
@@ -156,7 +153,6 @@
         )
         resp = client.get(f"/events/{eid}/stand_sheets")
         assert resp.status_code == 200
-<<<<<<< HEAD
         assert b"EventLoc" in resp.data and b"EventLoc2" in resp.data
 
 
@@ -201,7 +197,6 @@
         resp = client.get(f"/events/{eid}/stand_sheet/{loc_id}")
         assert resp.status_code == 302
         assert f"/events/{eid}" in resp.headers["Location"]
-=======
         assert b'EventLoc' in resp.data and b'EventLoc2' in resp.data
 
 
@@ -243,5 +238,4 @@
         assert sheet.transferred_out == 1
         assert sheet.eaten == 1
         assert sheet.spoiled == 0
-        assert sheet.closing_count == 3
->>>>>>> 2dbd7f82
+        assert sheet.closing_count == 3