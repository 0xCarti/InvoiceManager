--- conflicted
+++ resolved
@@ -1,11 +1,8 @@
 import json
 import os
 import re
-<<<<<<< HEAD
 import tracemalloc
-=======
 import zlib
->>>>>>> bb0f036a
 from datetime import datetime, timedelta, date
 from typing import Callable
 from html import unescape
@@ -202,7 +199,6 @@
     return buffer.getvalue()
 
 
-<<<<<<< HEAD
 def _assert_memory_usage_below(limit_bytes: int, func: Callable[[], None]):
     tracemalloc.start()
     try:
@@ -214,7 +210,6 @@
     assert peak <= limit_bytes, (
         f"Memory usage peaked at {peak} bytes while limit was {limit_bytes} bytes"
     )
-=======
 def _build_malicious_flate_pdf() -> bytes:
     writer = PdfWriter()
     page = writer.add_blank_page(width=200, height=200)
@@ -228,7 +223,6 @@
     buffer = BytesIO()
     writer.write(buffer)
     return buffer.getvalue()
->>>>>>> bb0f036a
 
 
 def _prepare_upload_event(client, app, email: str, east_id: int, west_id: int, *, name="UploadPDF"):
@@ -894,7 +888,6 @@
             pdf.pages[0].extract_text()
 
 
-<<<<<<< HEAD
 def test_malicious_lzw_pdf_memory_usage_remains_bounded():
     import pdfplumber
 
@@ -906,7 +899,6 @@
                 pdf.pages[0].extract_text()
 
     _assert_memory_usage_below(8 * 1024 * 1024, _parse_pdf)
-=======
 def test_malicious_flate_pdf_rejected_by_pdf_parser():
     import pdfplumber
 
@@ -914,7 +906,6 @@
 
     with pdfplumber.open(BytesIO(malicious_pdf)) as pdf:
         assert pdf.pages[0].extract_text() == ""
->>>>>>> bb0f036a
 
 
 def test_upload_sales_pdf_with_inline_image(client, app):
