--- conflicted
+++ resolved
@@ -84,19 +84,14 @@
 @login_required
 def view_purchase_orders():
     """Show outstanding purchase orders."""
-<<<<<<< HEAD
-    orders = PurchaseOrder.query.filter_by(received=False).order_by(PurchaseOrder.order_date.desc()).all()
     delete_form = DeleteForm()
-    return render_template('purchase_orders/view_purchase_orders.html', orders=orders, delete_form=delete_form)
-=======
-    page = request.args.get('page', 1, type=int)
+     page = request.args.get('page', 1, type=int)
     orders = (
         PurchaseOrder.query.filter_by(received=False)
         .order_by(PurchaseOrder.order_date.desc())
         .paginate(page=page, per_page=20)
     )
-    return render_template('purchase_orders/view_purchase_orders.html', orders=orders)
->>>>>>> 5e3d7ad4
+    return render_template('purchase_orders/view_purchase_orders.html', orders=orders, delete_form=delete_form)
 
 
 @purchase.route('/purchase_orders/create', methods=['GET', 'POST'])
