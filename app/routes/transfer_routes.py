--- conflicted
+++ resolved
@@ -159,7 +159,6 @@
         query = query.filter(Transfer.id == transfer_id)
 
     if from_location_name != "":
-<<<<<<< HEAD
         query = query.join(Location, Transfer.from_location_id == Location.id).filter(
             Location.name.ilike(f"%{from_location_name}%")
         )
@@ -173,21 +172,6 @@
         query = query.filter(Transfer.completed)
     elif filter_option == "not_completed":
         query = query.filter(~Transfer.completed)
-=======
-        query = query.join(
-            Location, Transfer.from_location_id == Location.id
-        ).filter(Location.name.ilike(f"%{from_location_name}%"))
-
-    if to_location_name != "":
-        query = query.join(
-            Location, Transfer.to_location_id == Location.id
-        ).filter(Location.name.ilike(f"%{to_location_name}%"))
-
-    if filter_option == "completed":
-        query = query.filter(Transfer.completed == True)
-    elif filter_option == "not_completed":
-        query = query.filter(Transfer.completed == False)
->>>>>>> a3dd54e4
 
     transfers = query.paginate(page=page, per_page=20)
 
@@ -212,13 +196,9 @@
             from_location_name=db.session.get(
                 Location, form.from_location_id.data
             ).name,
-<<<<<<< HEAD
-            to_location_name=db.session.get(Location, form.to_location_id.data).name,
-=======
             to_location_name=db.session.get(
                 Location, form.to_location_id.data
             ).name,
->>>>>>> a3dd54e4
         )
         db.session.add(transfer)
         # Dynamically determine the number of items added
@@ -256,13 +236,9 @@
             notify_users = User.query.filter_by(notify_transfers=True).all()
             for user in notify_users:
                 if user.phone_number:
-<<<<<<< HEAD
-                    send_sms(user.phone_number, f"Transfer {transfer.id} created")
-=======
                     send_sms(
                         user.phone_number, f"Transfer {transfer.id} created"
                     )
->>>>>>> a3dd54e4
         except Exception:
             pass
 
@@ -307,13 +283,9 @@
             item_id = request.form.get(f"items-{index}-item")
             quantity = request.form.get(f"items-{index}-quantity", type=float)
             unit_id = request.form.get(f"items-{index}-unit", type=int)
-<<<<<<< HEAD
-            if item_id and quantity is not None:  # Ensure both are provided and valid
-=======
             if (
                 item_id and quantity is not None
             ):  # Ensure both are provided and valid
->>>>>>> a3dd54e4
                 factor = 1
                 if unit_id:
                     unit = db.session.get(ItemUnit, unit_id)
@@ -340,14 +312,10 @@
         for item in transfer.transfer_items
     ]
     return render_template(
-<<<<<<< HEAD
-        "transfers/edit_transfer.html", form=form, transfer=transfer, items=items
-=======
         "transfers/edit_transfer.html",
         form=form,
         transfer=transfer,
         items=items,
->>>>>>> a3dd54e4
     )
 
 
@@ -367,13 +335,10 @@
     return redirect(url_for("transfer.view_transfers"))
 
 
-<<<<<<< HEAD
-@transfer.route("/transfers/complete/<int:transfer_id>", methods=["GET", "POST"])
-=======
 @transfer.route(
     "/transfers/complete/<int:transfer_id>", methods=["GET", "POST"]
 )
->>>>>>> a3dd54e4
+
 @login_required
 def complete_transfer(transfer_id):
     """Mark a transfer as completed."""
@@ -387,13 +352,9 @@
             "confirm_action.html",
             form=form,
             warnings=warnings,
-<<<<<<< HEAD
-            action_url=url_for("transfer.complete_transfer", transfer_id=transfer_id),
-=======
             action_url=url_for(
                 "transfer.complete_transfer", transfer_id=transfer_id
             ),
->>>>>>> a3dd54e4
             cancel_url=url_for("transfer.view_transfers"),
             title="Confirm Transfer Completion",
         )
@@ -402,13 +363,9 @@
             "confirm_action.html",
             form=form,
             warnings=warnings,
-<<<<<<< HEAD
-            action_url=url_for("transfer.complete_transfer", transfer_id=transfer_id),
-=======
             action_url=url_for(
                 "transfer.complete_transfer", transfer_id=transfer_id
             ),
->>>>>>> a3dd54e4
             cancel_url=url_for("transfer.view_transfers"),
             title="Confirm Transfer Completion",
         )
@@ -420,13 +377,10 @@
     return redirect(url_for("transfer.view_transfers"))
 
 
-<<<<<<< HEAD
-@transfer.route("/transfers/uncomplete/<int:transfer_id>", methods=["GET", "POST"])
-=======
 @transfer.route(
     "/transfers/uncomplete/<int:transfer_id>", methods=["GET", "POST"]
 )
->>>>>>> a3dd54e4
+
 @login_required
 def uncomplete_transfer(transfer_id):
     """Revert a transfer to not completed."""
@@ -440,13 +394,9 @@
             "confirm_action.html",
             form=form,
             warnings=warnings,
-<<<<<<< HEAD
-            action_url=url_for("transfer.uncomplete_transfer", transfer_id=transfer_id),
-=======
             action_url=url_for(
                 "transfer.uncomplete_transfer", transfer_id=transfer_id
             ),
->>>>>>> a3dd54e4
             cancel_url=url_for("transfer.view_transfers"),
             title="Confirm Transfer Incomplete",
         )
@@ -455,13 +405,9 @@
             "confirm_action.html",
             form=form,
             warnings=warnings,
-<<<<<<< HEAD
-            action_url=url_for("transfer.uncomplete_transfer", transfer_id=transfer_id),
-=======
             action_url=url_for(
                 "transfer.uncomplete_transfer", transfer_id=transfer_id
             ),
->>>>>>> a3dd54e4
             cancel_url=url_for("transfer.view_transfers"),
             title="Confirm Transfer Incomplete",
         )
@@ -480,11 +426,6 @@
     transfer = db.session.get(Transfer, transfer_id)
     if transfer is None:
         abort(404)
-<<<<<<< HEAD
-    transfer_items = TransferItem.query.filter_by(transfer_id=transfer.id).all()
-    return render_template(
-        "transfers/view_transfer.html", transfer=transfer, transfer_items=transfer_items
-=======
     transfer_items = TransferItem.query.filter_by(
         transfer_id=transfer.id
     ).all()
@@ -492,7 +433,6 @@
         "transfers/view_transfer.html",
         transfer=transfer,
         transfer_items=transfer_items,
->>>>>>> a3dd54e4
     )
 
 
@@ -522,11 +462,7 @@
             .join(from_location, Transfer.from_location_id == from_location.id)
             .join(to_location, Transfer.to_location_id == to_location.id)
             .filter(
-<<<<<<< HEAD
-                Transfer.completed,
-=======
                 Transfer.completed == True,
->>>>>>> a3dd54e4
                 Transfer.date_created >= start_datetime,
                 Transfer.date_created <= end_datetime,
             )
@@ -547,17 +483,12 @@
         ]
 
         # Store start and end date/time in session for use in the report
-<<<<<<< HEAD
-        session["report_start_datetime"] = start_datetime.strftime("%Y-%m-%d %H:%M")
-        session["report_end_datetime"] = end_datetime.strftime("%Y-%m-%d %H:%M")
-=======
         session["report_start_datetime"] = start_datetime.strftime(
             "%Y-%m-%d %H:%M"
         )
         session["report_end_datetime"] = end_datetime.strftime(
             "%Y-%m-%d %H:%M"
         )
->>>>>>> a3dd54e4
 
         flash("Transfer report generated successfully.", "success")
         return redirect(url_for("transfer.view_report"))
