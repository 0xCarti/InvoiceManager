import os

from flask import (
    Blueprint,
    abort,
    flash,
    jsonify,
    redirect,
    render_template,
    request,
    url_for,
)
from flask_login import login_required
from werkzeug.utils import secure_filename

from app import db
from app.forms import ImportItemsForm, ItemForm
from app.models import GLCode, Item, ItemUnit, LocationStandItem
from app.utils.activity import log_activity

item = Blueprint("item", __name__)

# Constants for the import_items route
# Only plain text files are allowed and uploads are capped at 1MB
ALLOWED_IMPORT_EXTENSIONS = {".txt"}
MAX_IMPORT_SIZE = 1 * 1024 * 1024  # 1 MB


@item.route("/items")
@login_required
def view_items():
    """Display the inventory item list."""
    page = request.args.get("page", 1, type=int)
    name_query = request.args.get("name_query", "")
    match_mode = request.args.get("match_mode", "contains")
    gl_code_id = request.args.get("gl_code_id", type=int)
<<<<<<< HEAD
=======
    base_unit = request.args.get("base_unit")
    cost_min = request.args.get("cost_min", type=float)
    cost_max = request.args.get("cost_max", type=float)
>>>>>>> 378b4a98

    query = Item.query.filter_by(archived=False)
    if name_query:
        if match_mode == "exact":
            query = query.filter(Item.name == name_query)
        elif match_mode == "startswith":
            query = query.filter(Item.name.like(f"{name_query}%"))
        elif match_mode == "contains":
            query = query.filter(Item.name.like(f"%{name_query}%"))
        elif match_mode == "not_contains":
            query = query.filter(Item.name.notlike(f"%{name_query}%"))
        else:
            query = query.filter(Item.name.like(f"%{name_query}%"))

    if gl_code_id is not None:
        query = query.filter(Item.gl_code_id == gl_code_id)

<<<<<<< HEAD
    items = query.order_by(Item.name).paginate(page=page, per_page=20)
    form = ItemForm()
    gl_codes = GLCode.query.order_by(GLCode.code).all()
=======
    if base_unit:
        query = query.filter(Item.base_unit == base_unit)
    if cost_min is not None and cost_max is not None and cost_min > cost_max:
        flash("Invalid cost range: min cannot be greater than max.", "error")
        return redirect(url_for("item.view_items"))
    if cost_min is not None:
        query = query.filter(Item.cost >= cost_min)
    if cost_max is not None:
        query = query.filter(Item.cost <= cost_max)

    items = query.order_by(Item.name).paginate(page=page, per_page=20)
    form = ItemForm()
    gl_codes = GLCode.query.order_by(GLCode.code).all()
    base_units = [
        u
        for (u,) in db.session.query(Item.base_unit)
        .distinct()
        .order_by(Item.base_unit)
    ]
>>>>>>> 378b4a98
    active_gl_code = db.session.get(GLCode, gl_code_id) if gl_code_id else None
    return render_template(
        "items/view_items.html",
        items=items,
        form=form,
        name_query=name_query,
        match_mode=match_mode,
        gl_codes=gl_codes,
        gl_code_id=gl_code_id,
<<<<<<< HEAD
=======
        base_units=base_units,
        base_unit=base_unit,
        cost_min=cost_min,
        cost_max=cost_max,
>>>>>>> 378b4a98
        active_gl_code=active_gl_code,
    )


@item.route("/items/<int:item_id>/locations")
@login_required
def item_locations(item_id):
    """Show all locations holding a specific item and their quantities."""
    item_obj = db.session.get(Item, item_id)
    if item_obj is None:
        abort(404)
    page = request.args.get("page", 1, type=int)
    entries = LocationStandItem.query.filter_by(item_id=item_id).paginate(
        page=page, per_page=20
    )
    total = (
        db.session.query(db.func.sum(LocationStandItem.expected_count))
        .filter_by(item_id=item_id)
        .scalar()
        or 0
    )
    return render_template(
        "items/item_locations.html",
        item=item_obj,
        entries=entries,
        total=total,
    )


@item.route("/items/add", methods=["GET", "POST"])
@login_required
def add_item():
    """Add a new item to inventory."""
    form = ItemForm()
    if form.validate_on_submit():
        recv_count = sum(
            1
            for uf in form.units
            if uf.form.name.data and uf.form.receiving_default.data
        )
        trans_count = sum(
            1
            for uf in form.units
            if uf.form.name.data and uf.form.transfer_default.data
        )
        if recv_count > 1 or trans_count > 1:
            flash(
                "Only one unit can be set as receiving and transfer default.",
                "error",
            )
            return render_template(
                "items/item_form.html", form=form, title="Add Item"
            )
        item = Item(
            name=form.name.data,
            base_unit=form.base_unit.data,
            gl_code=form.gl_code.data if "gl_code" in request.form else None,
            gl_code_id=(
                form.gl_code_id.data if "gl_code_id" in request.form else None
            ),
            purchase_gl_code_id=form.purchase_gl_code.data or None,
        )
        db.session.add(item)
        db.session.commit()
        receiving_set = False
        transfer_set = False
        for uf in form.units:
            unit_form = uf.form
            if unit_form.name.data:
                receiving_default = (
                    unit_form.receiving_default.data and not receiving_set
                )
                transfer_default = (
                    unit_form.transfer_default.data and not transfer_set
                )
                db.session.add(
                    ItemUnit(
                        item_id=item.id,
                        name=unit_form.name.data,
                        factor=float(unit_form.factor.data),
                        receiving_default=receiving_default,
                        transfer_default=transfer_default,
                    )
                )
                if receiving_default:
                    receiving_set = True
                if transfer_default:
                    transfer_set = True
        db.session.commit()
        log_activity(f"Added item {item.name}")
        flash("Item added successfully!")
        return redirect(url_for("item.view_items"))
    return render_template("items/item_form.html", form=form, title="Add Item")


@item.route("/items/edit/<int:item_id>", methods=["GET", "POST"])
@login_required
def edit_item(item_id):
    """Modify an existing item."""
    item = db.session.get(Item, item_id)
    if item is None:
        abort(404)
    form = ItemForm(obj=item)
    if request.method == "GET":
        form.gl_code.data = item.gl_code
        form.gl_code_id.data = item.gl_code_id
        form.purchase_gl_code.data = item.purchase_gl_code_id
    if form.validate_on_submit():
        recv_count = sum(
            1
            for uf in form.units
            if uf.form.name.data and uf.form.receiving_default.data
        )
        trans_count = sum(
            1
            for uf in form.units
            if uf.form.name.data and uf.form.transfer_default.data
        )
        if recv_count > 1 or trans_count > 1:
            flash(
                "Only one unit can be set as receiving and transfer default.",
                "error",
            )
            return render_template(
                "items/item_form.html", form=form, item=item, title="Edit Item"
            )
        item.name = form.name.data
        item.base_unit = form.base_unit.data
        if "gl_code" in request.form:
            item.gl_code = form.gl_code.data
        if "gl_code_id" in request.form:
            item.gl_code_id = form.gl_code_id.data
        item.purchase_gl_code_id = form.purchase_gl_code.data or None
        ItemUnit.query.filter_by(item_id=item.id).delete()
        receiving_set = False
        transfer_set = False
        for uf in form.units:
            unit_form = uf.form
            if unit_form.name.data:
                receiving_default = (
                    unit_form.receiving_default.data and not receiving_set
                )
                transfer_default = (
                    unit_form.transfer_default.data and not transfer_set
                )
                db.session.add(
                    ItemUnit(
                        item_id=item.id,
                        name=unit_form.name.data,
                        factor=float(unit_form.factor.data),
                        receiving_default=receiving_default,
                        transfer_default=transfer_default,
                    )
                )
                if receiving_default:
                    receiving_set = True
                if transfer_default:
                    transfer_set = True
        db.session.commit()
        log_activity(f"Edited item {item.id}")
        flash("Item updated successfully!")
        return redirect(url_for("item.view_items"))
    return render_template(
        "items/item_form.html", form=form, item=item, title="Edit Item"
    )


@item.route("/items/delete/<int:item_id>", methods=["POST"])
@login_required
def delete_item(item_id):
    """Delete an item from the catalog."""
    item = db.session.get(Item, item_id)
    if item is None:
        abort(404)
    item.archived = True
    db.session.commit()
    log_activity(f"Archived item {item.id}")
    flash("Item archived successfully!")
    return redirect(url_for("item.view_items"))


@item.route("/items/bulk_delete", methods=["POST"])
@login_required
def bulk_delete_items():
    """Delete multiple items in one request."""
    item_ids = request.form.getlist("item_ids")
    if item_ids:
        Item.query.filter(Item.id.in_(item_ids)).update(
            {"archived": True}, synchronize_session="fetch"
        )
        db.session.commit()
        log_activity(f'Bulk archived items {",".join(item_ids)}')
        flash("Selected items have been archived.", "success")
    else:
        flash("No items selected.", "warning")
    return redirect(url_for("item.view_items"))


@item.route("/items/search", methods=["GET"])
@login_required
def search_items():
    """Search items by name for autocomplete fields."""
    search_term = request.args.get("term", "")
    items = (
        Item.query.filter(Item.name.ilike(f"%{search_term}%"))
        .order_by(Item.name)
        .limit(20)
        .all()
    )
    items_data = [{"id": item.id, "name": item.name} for item in items]
    return jsonify(items_data)


@item.route("/items/quick_add", methods=["POST"])
@login_required
def quick_add_item():
    """Create a minimal item via AJAX for purchase orders."""
    data = request.get_json() or {}
    name = (data.get("name") or "").strip()
    base_unit = data.get("base_unit")
    purchase_gl_code = data.get("purchase_gl_code")
    try:
        purchase_gl_code = int(purchase_gl_code)
    except (TypeError, ValueError):
        purchase_gl_code = None
    recv_unit = (data.get("receiving_unit") or "").strip()
    trans_unit = (data.get("transfer_unit") or "").strip()
    try:
        recv_factor = float(data.get("receiving_factor", 0))
    except (TypeError, ValueError):
        recv_factor = 0
    try:
        trans_factor = float(data.get("transfer_factor", 0))
    except (TypeError, ValueError):
        trans_factor = 0
    valid_units = {"ounce", "gram", "each", "millilitre"}
    if (
        not name
        or base_unit not in valid_units
        or not purchase_gl_code
        or not recv_unit
        or recv_factor <= 0
        or not trans_unit
        or trans_factor <= 0
    ):
        return jsonify({"error": "Invalid data"}), 400
    if Item.query.filter_by(name=name, archived=False).first():
        return jsonify({"error": "Item exists"}), 400
    item = Item(
        name=name,
        base_unit=base_unit,
        purchase_gl_code_id=purchase_gl_code,
    )
    db.session.add(item)
    db.session.commit()
    units = {}

    def add_unit(name, factor, receiving=False, transfer=False):
        unit = units.get(name)
        if unit:
            if receiving:
                unit.receiving_default = True
            if transfer:
                unit.transfer_default = True
            # If the unit already exists but a different factor is provided,
            # do not override the original to avoid inconsistencies.
        else:
            units[name] = ItemUnit(
                item_id=item.id,
                name=name,
                factor=float(factor),
                receiving_default=receiving,
                transfer_default=transfer,
            )

    add_unit(base_unit, 1)
    add_unit(recv_unit, recv_factor, receiving=True)
    add_unit(trans_unit, trans_factor, transfer=True)
    db.session.add_all(units.values())
    db.session.commit()
    log_activity(f"Added item {item.name}")
    return jsonify({"id": item.id, "name": item.name})


@item.route("/items/<int:item_id>/units")
@login_required
def item_units(item_id):
    """Return unit options for an item."""
    item = db.session.get(Item, item_id)
    if item is None:
        abort(404)
    data = {
        "base_unit": item.base_unit,
        "units": [
            {
                "id": u.id,
                "name": u.name,
                "factor": u.factor,
                "receiving_default": u.receiving_default,
                "transfer_default": u.transfer_default,
            }
            for u in item.units
        ],
    }
    return jsonify(data)


@item.route("/items/<int:item_id>/last_cost")
@login_required
def item_last_cost(item_id):
    """Return the last recorded cost for an item."""
    unit_id = request.args.get("unit_id", type=int)
    item = db.session.get(Item, item_id)
    if item is None:
        abort(404)
    factor = 1.0
    if unit_id:
        unit = db.session.get(ItemUnit, unit_id)
        if unit:
            factor = unit.factor
    return jsonify({"cost": (item.cost or 0.0) * factor})


@item.route("/import_items", methods=["GET", "POST"])
@login_required
def import_items():
    """Bulk import items from a text file."""
    form = ImportItemsForm()
    if form.validate_on_submit():
        from run import app

        file = form.file.data
        filename = secure_filename(file.filename)
        ext = os.path.splitext(filename)[1].lower()
        file.seek(0, os.SEEK_END)
        size = file.tell()
        file.seek(0)
        if ext not in ALLOWED_IMPORT_EXTENSIONS:
            flash("Only .txt files are allowed.", "error")
            return redirect(url_for("item.import_items"))
        if size > MAX_IMPORT_SIZE:
            flash("File is too large.", "error")
            return redirect(url_for("item.import_items"))
        filepath = os.path.join(app.config["UPLOAD_FOLDER"], filename)
        file.save(filepath)

        # Read all unique item names from the uploaded file
        with open(filepath, "r") as file:
            names = {line.strip() for line in file if line.strip()}

        # Fetch existing active items in a single query and build a lookup
        existing_items = Item.query.filter(
            Item.name.in_(names), Item.archived.is_(False)
        ).all()
        existing_lookup = {item.name for item in existing_items}

        # Bulk create only the missing items
        new_items = [
            Item(name=name) for name in names if name not in existing_lookup
        ]
        if new_items:
            db.session.bulk_save_objects(new_items)
        db.session.commit()
        log_activity("Imported items from file")

        flash("Items imported successfully.", "success")
        return redirect(url_for("item.import_items"))

    return render_template("items/import_items.html", form=form)<|MERGE_RESOLUTION|>--- conflicted
+++ resolved
@@ -34,12 +34,9 @@
     name_query = request.args.get("name_query", "")
     match_mode = request.args.get("match_mode", "contains")
     gl_code_id = request.args.get("gl_code_id", type=int)
-<<<<<<< HEAD
-=======
     base_unit = request.args.get("base_unit")
     cost_min = request.args.get("cost_min", type=float)
     cost_max = request.args.get("cost_max", type=float)
->>>>>>> 378b4a98
 
     query = Item.query.filter_by(archived=False)
     if name_query:
@@ -57,11 +54,9 @@
     if gl_code_id is not None:
         query = query.filter(Item.gl_code_id == gl_code_id)
 
-<<<<<<< HEAD
     items = query.order_by(Item.name).paginate(page=page, per_page=20)
     form = ItemForm()
     gl_codes = GLCode.query.order_by(GLCode.code).all()
-=======
     if base_unit:
         query = query.filter(Item.base_unit == base_unit)
     if cost_min is not None and cost_max is not None and cost_min > cost_max:
@@ -81,7 +76,6 @@
         .distinct()
         .order_by(Item.base_unit)
     ]
->>>>>>> 378b4a98
     active_gl_code = db.session.get(GLCode, gl_code_id) if gl_code_id else None
     return render_template(
         "items/view_items.html",
@@ -91,13 +85,10 @@
         match_mode=match_mode,
         gl_codes=gl_codes,
         gl_code_id=gl_code_id,
-<<<<<<< HEAD
-=======
         base_units=base_units,
         base_unit=base_unit,
         cost_min=cost_min,
         cost_max=cost_max,
->>>>>>> 378b4a98
         active_gl_code=active_gl_code,
     )
 
