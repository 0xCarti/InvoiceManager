import csv
import io
import json
import math
import os
from decimal import Decimal, ROUND_HALF_UP
from collections import defaultdict
from datetime import datetime
from secrets import token_urlsafe
from types import SimpleNamespace

from flask import (
    Blueprint,
    abort,
    current_app,
    flash,
    jsonify,
    make_response,
    redirect,
    render_template,
    request,
    session,
    url_for,
)
from flask_login import login_required
from werkzeug.utils import secure_filename

from app import db
from app.forms import (
    EVENT_TYPES,
    EventForm,
    EventLocationConfirmForm,
    EventLocationForm,
    EventLocationUndoConfirmForm,
    ProductWithRecipeForm,
    UpdateOpeningCountsForm,
    ScanCountForm,
    TerminalSalesUploadForm,
)
from app.models import (
    Event,
    EventLocation,
    EventLocationTerminalSalesSummary,
    EventStandSheetItem,
    GLCode,
    Item,
    Location,
    LocationStandItem,
    Product,
    ProductRecipeItem,
    TerminalSale,
    TerminalSaleProductAlias,
    TerminalSaleLocationAlias,
)
from app.services.pdf import render_stand_sheet_pdf
from app.utils.activity import log_activity
from app.utils.numeric import coerce_float
from app.utils.pos_import import (
    derive_terminal_sales_quantity,
    extract_terminal_sales_location,
    group_terminal_sales_rows,
    normalize_pos_alias,
    parse_terminal_sales_number,
    terminal_sales_cell_is_blank,
)
from app.utils.units import (
    DEFAULT_BASE_UNIT_CONVERSIONS,
    convert_quantity,
    convert_quantity_for_reporting,
    get_unit_label,
)
from app.utils.text import normalize_name_for_sorting
from app.utils.email import send_email
from itsdangerous import BadSignature, URLSafeSerializer
from sqlalchemy import func, or_
from sqlalchemy.orm import selectinload

_STAND_SHEET_FIELDS = (
    "opening_count",
    "transferred_in",
    "transferred_out",
    "adjustments",
    "eaten",
    "spoiled",
    "closing_count",
)


def suggest_terminal_sales_location_mapping(
    open_locations: list[EventLocation],
    sales_summary: dict[str, dict],
) -> dict[int, str]:
    """Return default mapping suggestions using stored location aliases."""

    if not open_locations:
        return {}

    sales_location_names = list(sales_summary.keys())
    if not sales_location_names:
        return {el.id: "" for el in open_locations}

    normalized_lookup = {
        name: normalize_pos_alias(name) for name in sales_location_names
    }
    normalized_to_originals: dict[str, list[str]] = {}
    for original, normalized in normalized_lookup.items():
        if not normalized:
            continue
        normalized_to_originals.setdefault(normalized, []).append(original)

    lowercase_lookup: dict[str, str] = {}
    ambiguous_lowercase: set[str] = set()
    for original in sales_location_names:
        lowered = original.casefold()
        existing = lowercase_lookup.get(lowered)
        if existing is None:
            lowercase_lookup[lowered] = original
        elif existing != original:
            ambiguous_lowercase.add(lowered)
    normalized_values = [
        norm for norm in normalized_lookup.values() if norm
    ]
    alias_lookup: dict[str, TerminalSaleLocationAlias] = {}
    if normalized_values:
        alias_rows = (
            TerminalSaleLocationAlias.query.filter(
                TerminalSaleLocationAlias.normalized_name.in_(normalized_values)
            ).all()
        )
        alias_lookup = {alias.normalized_name: alias for alias in alias_rows}

    default_mapping: dict[int, str] = {}
    for el in open_locations:
        assigned_value = ""
        location_obj = el.location
        if location_obj:
            if location_obj.name in sales_summary:
                assigned_value = location_obj.name
            else:
                normalized_location = normalize_pos_alias(location_obj.name)
                lowered_location = location_obj.name.casefold()

                if (
                    lowered_location in lowercase_lookup
                    and lowered_location not in ambiguous_lowercase
                ):
                    assigned_value = lowercase_lookup[lowered_location]

                if not assigned_value and normalized_location:
                    direct_candidates = normalized_to_originals.get(
                        normalized_location, []
                    )
                    if len(direct_candidates) == 1:
                        assigned_value = direct_candidates[0]
                    else:
                        for candidate in direct_candidates:
                            if candidate.casefold() == lowered_location:
                                assigned_value = candidate
                                break

                if not assigned_value and normalized_location:
                    alias = alias_lookup.get(normalized_location)
                    if (
                        alias is not None
                        and alias.location_id == location_obj.id
                    ):
                        candidates = normalized_to_originals.get(
                            normalized_location
                        )
                        if candidates:
                            assigned_value = candidates[0]
                        else:
                            assigned_value = alias.source_name

                if not assigned_value:
                    for sales_name, normalized in normalized_lookup.items():
                        if not normalized:
                            continue
                        alias = alias_lookup.get(normalized)
                        if (
                            alias
                            and alias.location_id == location_obj.id
                        ):
                            assigned_value = sales_name
                            break
        default_mapping[el.id] = assigned_value
    return default_mapping


def _conversion_mapping():
    """Return the configured reporting-unit conversions."""

    configured = current_app.config.get("BASE_UNIT_CONVERSIONS") or {}
    merged = dict(DEFAULT_BASE_UNIT_CONVERSIONS)
    merged.update(configured)
    return merged


_CURRENCY_QUANTIZE = Decimal("0.01")


def _quantize_currency(value: Decimal) -> Decimal:
    """Return a currency amount rounded to two decimal places."""

    return value.quantize(_CURRENCY_QUANTIZE, rounding=ROUND_HALF_UP)


def _convert_value_for_reporting(value, base_unit, conversions):
    """Convert a stored base-unit value for presentation."""

    if value is None or not base_unit:
        return value
    try:
        converted, _ = convert_quantity_for_reporting(
            float(value), base_unit, conversions
        )
    except (TypeError, ValueError):
        return value
    return converted


def _build_sheet_values(sheet, base_unit, conversions):
    """Return reporting-unit stand sheet values for display."""

    values = {}
    for field in _STAND_SHEET_FIELDS:
        raw = getattr(sheet, field, None) if sheet else None
        values[field] = (
            _convert_value_for_reporting(raw, base_unit, conversions)
            if raw is not None
            else None
        )
    return SimpleNamespace(**values)


def _build_stand_item_entry(
    *,
    item,
    expected=0.0,
    sales=0.0,
    sheet=None,
    recv_unit=None,
    trans_unit=None,
    conversions=None,
):
    """Assemble a stand-sheet entry enriched with reporting metadata."""

    conversions = conversions or _conversion_mapping()
    base_unit = item.base_unit
    report_unit = conversions.get(base_unit, base_unit)
    report_label = get_unit_label(report_unit)
    expected_display = _convert_value_for_reporting(expected, base_unit, conversions)
    sales_display = _convert_value_for_reporting(sales, base_unit, conversions)
    if sales_display is None:
        sales_display = 0.0
    return {
        "item": item,
        "expected": expected_display,
        "expected_base": expected,
        "sales": sales_display,
        "sales_base": sales,
        "sheet": sheet,
        "sheet_values": _build_sheet_values(sheet, base_unit, conversions),
        "base_unit": base_unit,
        "report_unit": report_unit,
        "report_unit_label": report_label,
        "recv_unit": recv_unit,
        "trans_unit": trans_unit,
    }


def _calculate_confirmed_sales_summary(event: Event) -> SimpleNamespace | None:
    """Return aggregated terminal sales for confirmed locations within an event."""

    total_quantity = 0.0
    total_amount = 0.0
    has_confirmed = False

    for event_location in event.locations:
        if not event_location.confirmed:
            continue
        has_confirmed = True
        for sale in event_location.terminal_sales:
            quantity = float(sale.quantity or 0.0)
            product = sale.product
            price = float(getattr(product, "price", 0.0) or 0.0) if product else 0.0
            total_quantity += quantity
            total_amount += quantity * price

    if not has_confirmed:
        return None

    return SimpleNamespace(quantity=total_quantity, amount=total_amount)


def _fallback_item_price(item, allowed_product_ids: set[int] | None = None) -> float | None:
    """Estimate a per-unit price for an inventory item based on recipe products."""

    if item is None:
        return None

    prices: list[float] = []
    for recipe in item.recipe_items:
        product = recipe.product
        if product is None:
            continue
        if allowed_product_ids is not None and product.id not in allowed_product_ids:
            continue
        factor = recipe.unit.factor if recipe.unit else 1.0
        units_per_product = float(recipe.quantity or 0.0) * factor
        if units_per_product <= 0:
            continue
        price = float(getattr(product, "price", 0.0) or 0.0)
        prices.append(price / units_per_product)

    if prices:
        return sum(prices) / len(prices)

    return None


def _build_item_price_lookup(
    event_location: EventLocation, stand_items: list[dict]
) -> dict[int, float]:
    """Return a mapping of item IDs to price-per-unit estimates for a location."""

    usage_totals: dict[int, float] = defaultdict(float)
    revenue_totals: dict[int, float] = defaultdict(float)

    for sale in event_location.terminal_sales:
        product = sale.product
        if product is None:
            continue
        quantity = float(sale.quantity or 0.0)
        price = float(getattr(product, "price", 0.0) or 0.0)
        if quantity == 0:
            continue
        sale_revenue = quantity * price
        for recipe in product.recipe_items:
            if not recipe.countable or recipe.item_id is None:
                continue
            factor = recipe.unit.factor if recipe.unit else 1.0
            units_per_product = float(recipe.quantity or 0.0) * factor
            if units_per_product <= 0:
                continue
            item_units = quantity * units_per_product
            usage_totals[recipe.item_id] += item_units
            revenue_totals[recipe.item_id] += sale_revenue

    price_lookup: dict[int, float] = {}
    for item_id, units in usage_totals.items():
        if units > 0:
            price_lookup[item_id] = revenue_totals[item_id] / units

    location_obj = event_location.location
    allowed_product_ids: set[int] | None = None
    if location_obj is not None:
        allowed_product_ids = {product.id for product in location_obj.products}

    for entry in stand_items:
        item = entry.get("item")
        if item is None:
            continue
        item_id = item.id
        if item_id in price_lookup:
            continue
        fallback_price = _fallback_item_price(item, allowed_product_ids)
        if fallback_price is not None:
            price_lookup[item_id] = fallback_price

    return price_lookup


def _calculate_physical_vs_terminal_variance(event: Event) -> float | None:
    """Return the total dollar variance for confirmed locations in an event."""

    total_variance = 0.0
    any_confirmed = False
    has_priced_variance = False

    for event_location in event.locations:
        if not event_location.confirmed:
            continue
        any_confirmed = True
        _, stand_items = _get_stand_items(event_location.location_id, event_location.event_id)
        price_lookup = _build_item_price_lookup(event_location, stand_items)
        for entry in stand_items:
            sheet = entry.get("sheet")
            if sheet is None:
                continue
            price_per_unit = price_lookup.get(sheet.item_id)
            if price_per_unit is None:
                continue
            variance_units = (
                float(sheet.opening_count or 0.0)
                + float(sheet.transferred_in or 0.0)
                + float(sheet.adjustments or 0.0)
                - float(sheet.transferred_out or 0.0)
                - float(entry.get("sales_base") or 0.0)
                - float(sheet.eaten or 0.0)
                - float(sheet.spoiled or 0.0)
                - float(sheet.closing_count or 0.0)
            )
            if variance_units == 0:
                continue
            total_variance += variance_units * price_per_unit
            has_priced_variance = True

    if not any_confirmed:
        return None

    if not has_priced_variance:
        return 0.0

    return total_variance


def _sync_event_location_opening_counts(event_location: EventLocation) -> int:
    """Ensure stand sheet opening counts mirror the location inventory."""

    inventory_records = LocationStandItem.query.filter_by(
        location_id=event_location.location_id
    ).all()
    if not inventory_records:
        return 0

    existing_sheets = {
        sheet.item_id: sheet
        for sheet in EventStandSheetItem.query.filter_by(
            event_location_id=event_location.id
        )
    }

    updated = 0
    for record in inventory_records:
        sheet = existing_sheets.get(record.item_id)
        if sheet is None:
            sheet = EventStandSheetItem(
                event_location_id=event_location.id,
                item_id=record.item_id,
            )
            db.session.add(sheet)
        sheet.opening_count = float(record.expected_count or 0.0)
        updated += 1

    return updated


def _convert_report_value_to_base(value, base_unit, report_unit):
    """Convert a reporting-unit form value back into the base unit."""

    if value is None:
        return 0.0
    if not base_unit or not report_unit or base_unit == report_unit:
        return value
    try:
        return convert_quantity(value, report_unit, base_unit)
    except (TypeError, ValueError):
        return value


def _ensure_location_items(location_obj: Location, product_obj: Product) -> None:
    """Ensure a location has inventory records for the product's countable items."""

    if location_obj is None or product_obj is None:
        return

    for recipe_item in product_obj.recipe_items:
        if not recipe_item.countable:
            continue
        record = LocationStandItem.query.filter_by(
            location_id=location_obj.id, item_id=recipe_item.item_id
        ).first()
        if record is None:
            db.session.add(
                LocationStandItem(
                    location_id=location_obj.id,
                    item_id=recipe_item.item_id,
                    expected_count=0,
                    purchase_gl_code_id=recipe_item.item.purchase_gl_code_id,
                )
            )


def _derive_summary_totals_from_details(
    details: dict | None,
) -> tuple[float | None, float | None]:
    """Derive total quantity and amount values from variance details."""

    if not details:
        return (None, None)

    def _coerce(value):
        try:
            if value is None:
                return None
            return float(value)
        except (TypeError, ValueError):
            return None

    total_quantity = 0.0
    total_amount = 0.0
    have_quantity = False
    have_amount = False

    def _accumulate(entries: list[dict]) -> None:
        nonlocal total_quantity, total_amount, have_quantity, have_amount
        for entry in entries:
            quantity_value = _coerce(entry.get("quantity"))
            if quantity_value is not None:
                total_quantity += quantity_value
                have_quantity = True

            amount_value = _coerce(entry.get("file_amount"))
            if amount_value is None and quantity_value is not None:
                for price in entry.get("file_prices") or []:
                    price_value = _coerce(price)
                    if price_value is not None:
                        amount_value = quantity_value * price_value
                        break

            if amount_value is not None:
                total_amount += amount_value
                have_amount = True

    _accumulate(details.get("products") or [])
    _accumulate(details.get("unmapped_products") or [])

    return (
        total_quantity if have_quantity else None,
        total_amount if have_amount else None,
    )


def _apply_pending_sales(
    pending_sales: list[dict] | None,
    pending_totals: list[dict] | None = None,
    *,
    link_products_to_locations: bool = False,
) -> set[str]:
    """Persist uploaded terminal sales for the provided event locations."""

    updated_locations: set[str] = set()
    totals_map: dict[int, dict] = {}
    event_location_ids: set[int] = set()

    sanitized_sales: list[dict] = []
    for entry in pending_sales or []:
        if not isinstance(entry, dict):
            continue
        sanitized_entry = dict(entry)
        try:
            el_id = int(sanitized_entry.get("event_location_id"))
        except (TypeError, ValueError):
            sanitized_sales.append(sanitized_entry)
            continue
        sanitized_entry["event_location_id"] = el_id
        sanitized_sales.append(sanitized_entry)
        event_location_ids.add(el_id)

    if pending_totals:
        for entry in pending_totals:
            try:
                el_id = int(entry.get("event_location_id"))
            except (TypeError, ValueError):
                continue
            totals_map[el_id] = entry
            event_location_ids.add(el_id)

    if event_location_ids:
        (
            TerminalSale.query.filter(
                TerminalSale.event_location_id.in_(event_location_ids)
            ).delete(synchronize_session=False)
        )
        (
            EventLocationTerminalSalesSummary.query.filter(
                EventLocationTerminalSalesSummary.event_location_id.in_(
                    event_location_ids
                )
            ).delete(synchronize_session=False)
        )
        db.session.flush()

    def _sanitize_variance_details(value):
        if not value:
            return None

        def _sanitize_prices(values):
            return [
                coerce_float(price)
                for price in (values or [])
                if price is not None
            ]

        sanitized_products: list[dict] = []
        for entry in value.get("products", []):
            sanitized_products.append(
                {
                    "product_id": entry.get("product_id"),
                    "product_name": entry.get("product_name"),
                    "quantity": coerce_float(entry.get("quantity")),
                    "file_amount": coerce_float(entry.get("file_amount")),
                    "file_prices": _sanitize_prices(entry.get("file_prices")),
                    "app_price": coerce_float(entry.get("app_price")),
                    "sales_location": entry.get("sales_location"),
                }
            )

        sanitized_price_mismatches: list[dict] = []
        for entry in value.get("price_mismatches", []):
            sanitized_price_mismatches.append(
                {
                    "product_id": entry.get("product_id"),
                    "product_name": entry.get("product_name"),
                    "file_prices": _sanitize_prices(entry.get("file_prices")),
                    "app_price": coerce_float(entry.get("app_price")),
                    "sales_location": entry.get("sales_location"),
                }
            )

        sanitized_menu_issues: list[dict] = []
        for entry in value.get("menu_issues", []):
            sanitized_menu_issues.append(
                {
                    "product_id": entry.get("product_id"),
                    "product_name": entry.get("product_name"),
                    "menu_name": entry.get("menu_name"),
                    "sales_location": entry.get("sales_location"),
                }
            )

        sanitized_unmapped: list[dict] = []
        for entry in value.get("unmapped_products", []):
            sanitized_unmapped.append(
                {
                    "product_name": entry.get("product_name"),
                    "quantity": coerce_float(entry.get("quantity")),
                    "file_amount": coerce_float(entry.get("file_amount")),
                    "file_prices": _sanitize_prices(entry.get("file_prices")),
                    "sales_location": entry.get("sales_location"),
                }
            )

        sanitized = {
            "products": sanitized_products,
            "price_mismatches": sanitized_price_mismatches,
            "menu_issues": sanitized_menu_issues,
            "unmapped_products": sanitized_unmapped,
        }

        if not any(sanitized.values()):
            return None
        return sanitized

    for entry in sanitized_sales:
        event_location_id = entry.get("event_location_id")
        product_id = entry.get("product_id")
        quantity_value = entry.get("quantity", 0.0)
        if not event_location_id:
            continue
        event_location = db.session.get(EventLocation, event_location_id)
        if event_location is None:
            continue
        product = None
        if product_id:
            product = db.session.get(Product, product_id)
        source_name = entry.get("source_name")
        product_name = entry.get("product_name") or source_name
        if product is None and product_name:
            product = Product.query.filter(Product.name == product_name).first()
        if product is None and source_name and source_name != product_name:
            product = Product.query.filter(Product.name == source_name).first()
        if product is None:
            if not product_name:
                continue
            price_value = coerce_float(entry.get("product_price")) or 0.0
            product = Product(
                name=product_name,
                price=price_value,
                cost=0.0,
            )
            db.session.add(product)
            db.session.flush()
        normalized_name = (entry.get("normalized_name") or "").strip()
        if normalized_name:
            alias = TerminalSaleProductAlias.query.filter_by(
                normalized_name=normalized_name
            ).first()
            if alias is None:
                alias = TerminalSaleProductAlias(
                    source_name=source_name or product_name,
                    normalized_name=normalized_name,
                    product=product,
                )
                db.session.add(alias)
            else:
                alias.source_name = source_name or product_name
                alias.product = product
        entry["product_id"] = product.id
        entry.setdefault("product_name", product.name)
        location_obj = event_location.location
        sale = TerminalSale.query.filter_by(
            event_location_id=event_location.id, product_id=product.id
        ).first()
        if sale:
            sale.quantity = quantity_value
        else:
            db.session.add(
                TerminalSale(
                    event_location_id=event_location.id,
                    product_id=product.id,
                    quantity=quantity_value,
                    sold_at=datetime.utcnow(),
                )
            )
<<<<<<< HEAD
        if (
            link_products_to_locations
            and location_obj is not None
            and product not in location_obj.products
        ):
            location_obj.products.append(product)
            _ensure_location_items(location_obj, product)
=======
        if location_obj is not None and event_location_id in totals_map:
            if product not in location_obj.products:
                location_obj.products.append(product)
                _ensure_location_items(location_obj, product)
>>>>>>> 1d84b053
        if location_obj is not None and location_obj.name:
            updated_locations.add(location_obj.name)

    if totals_map:
        for el_id, data in totals_map.items():
            summary = EventLocationTerminalSalesSummary.query.filter_by(
                event_location_id=el_id
            ).first()
            if summary is None:
                summary = EventLocationTerminalSalesSummary(
                    event_location_id=el_id
                )
                db.session.add(summary)
            summary.source_location = data.get("source_location")
            summary.total_quantity = coerce_float(data.get("total_quantity"))
            net_total_value = coerce_float(data.get("net_including_tax_total"))
            discount_value = coerce_float(data.get("discount_total"))
            if net_total_value is not None:
                total_amount_value = net_total_value + (discount_value or 0.0)
            else:
                total_amount_value = coerce_float(data.get("total_amount"))
            summary.total_amount = total_amount_value
            summary.variance_details = _sanitize_variance_details(
                data.get("variance_details")
            )
            fallback_quantity, fallback_amount = _derive_summary_totals_from_details(
                summary.variance_details
            )
            if summary.total_quantity is None and fallback_quantity is not None:
                summary.total_quantity = fallback_quantity
            if summary.total_amount is None and fallback_amount is not None:
                summary.total_amount = fallback_amount
    return updated_locations


def _apply_resolution_actions(issue_state: dict) -> tuple[list[str], list[str]]:
    """Apply queued price and menu resolutions for terminal sales."""

    price_updates: list[str] = []
    menu_updates: list[str] = []

    for location_issue in issue_state.get("queue", []):
        event_location_id = location_issue.get("event_location_id")
        event_location = None
        if event_location_id:
            event_location = db.session.get(EventLocation, event_location_id)

        for issue in location_issue.get("price_issues", []):
            if issue.get("resolution") != "update":
                continue
            product_id = issue.get("product_id")
            new_price = issue.get("target_price")
            if product_id is None or new_price is None:
                continue
            product = db.session.get(Product, product_id)
            if product is None:
                continue
            product.price = new_price
            price_updates.append(product.name)

        if event_location is None:
            continue

        location_obj = event_location.location
        if location_obj is None:
            continue

        for issue in location_issue.get("menu_issues", []):
            if issue.get("resolution") != "add":
                continue
            product_id = issue.get("product_id")
            if product_id is None:
                continue
            product = db.session.get(Product, product_id)
            if product is None:
                continue
            if product not in location_obj.products:
                location_obj.products.append(product)
            if (
                location_obj.current_menu
                and product not in location_obj.current_menu.products
            ):
                location_obj.current_menu.products.append(product)
            _ensure_location_items(location_obj, product)
            menu_updates.append(f"{product.name} @ {location_obj.name}")

    return price_updates, menu_updates


def _should_store_terminal_summary(
    loc_sales: dict | None,
    location_updated: bool,
    unmatched_entries: list[dict],
) -> bool:
    if location_updated:
        return True

    if unmatched_entries:
        return True

    if not loc_sales:
        return False

    totals_to_check = (
        loc_sales.get("total"),
        loc_sales.get("total_amount"),
        loc_sales.get("net_including_tax_total"),
        loc_sales.get("discount_total"),
    )

    return any(value is not None for value in totals_to_check)


event = Blueprint("event", __name__)


def _terminal_sales_serializer() -> URLSafeSerializer:
    secret_key = current_app.secret_key or current_app.config.get("SECRET_KEY")
    if not secret_key:
        raise RuntimeError("Application secret key is not configured.")
    return URLSafeSerializer(secret_key, salt="terminal-sales-resolution")


_TERMINAL_SALES_STATE_KEY = "terminal_sales_state"


def _parse_date(value):
    if not value:
        return None
    try:
        return datetime.strptime(value, "%Y-%m-%d").date()
    except ValueError:
        return None


def _get_event_filters(source):
    return {
        "type": (source.get("type") or "").strip(),
        "name_contains": (source.get("name_contains") or "").strip(),
        "name_not_contains": (source.get("name_not_contains") or "").strip(),
        "start_date_from": (source.get("start_date_from") or "").strip(),
        "start_date_to": (source.get("start_date_to") or "").strip(),
        "end_date_from": (source.get("end_date_from") or "").strip(),
        "end_date_to": (source.get("end_date_to") or "").strip(),
        "closed_status": (source.get("closed_status") or "").strip(),
    }


def _apply_event_filters(query, filters):
    event_type = filters.get("type")
    if event_type:
        query = query.filter_by(event_type=event_type)

    name_contains = filters.get("name_contains")
    if name_contains:
        query = query.filter(Event.name.ilike(f"%{name_contains}%"))

    name_not_contains = filters.get("name_not_contains")
    if name_not_contains:
        query = query.filter(~Event.name.ilike(f"%{name_not_contains}%"))

    start_date_from = _parse_date(filters.get("start_date_from"))
    if start_date_from:
        query = query.filter(Event.start_date >= start_date_from)

    start_date_to = _parse_date(filters.get("start_date_to"))
    if start_date_to:
        query = query.filter(Event.start_date <= start_date_to)

    end_date_from = _parse_date(filters.get("end_date_from"))
    if end_date_from:
        query = query.filter(Event.end_date >= end_date_from)

    end_date_to = _parse_date(filters.get("end_date_to"))
    if end_date_to:
        query = query.filter(Event.end_date <= end_date_to)

    closed_status = filters.get("closed_status")
    if closed_status == "open":
        query = query.filter(Event.closed.is_(False))
    elif closed_status == "closed":
        query = query.filter(Event.closed.is_(True))

    return query


@event.route("/events")
@login_required
def view_events():
    filters = _get_event_filters(request.args)
    query = _apply_event_filters(Event.query, filters)
    events = query.all()
    create_form = EventForm()
    return render_template(
        "events/view_events.html",
        events=events,
        event_types=EVENT_TYPES,
        type_labels=dict(EVENT_TYPES),
        create_form=create_form,
        filter_values=filters,
    )


@event.route("/events/create", methods=["GET", "POST"])
@login_required
def create_event():
    form = EventForm()
    if form.validate_on_submit():
        ev = Event(
            name=form.name.data,
            start_date=form.start_date.data,
            end_date=form.end_date.data,
            event_type=form.event_type.data,
            estimated_sales=form.estimated_sales.data,
        )
        db.session.add(ev)
        db.session.commit()
        log_activity(f"Created event {ev.id}")
        flash("Event created")
        return redirect(url_for("event.view_events"))
    return render_template("events/create_event.html", form=form)


@event.route("/events/filter", methods=["POST"])
@login_required
def filter_events_ajax():
    filters = _get_event_filters(request.form)
    events = _apply_event_filters(Event.query, filters).all()
    return render_template(
        "events/_events_table.html",
        events=events,
        type_labels=dict(EVENT_TYPES),
    )


@event.route("/events/create/ajax", methods=["POST"])
@login_required
def create_event_ajax():
    form = EventForm()
    if form.validate_on_submit():
        ev = Event(
            name=form.name.data,
            start_date=form.start_date.data,
            end_date=form.end_date.data,
            event_type=form.event_type.data,
            estimated_sales=form.estimated_sales.data,
        )
        db.session.add(ev)
        db.session.commit()
        log_activity(f"Created event {ev.id}")
        return render_template(
            "events/_event_row.html", e=ev, type_labels=dict(EVENT_TYPES)
        )
    response = {"errors": form.errors or {"form": ["Invalid data submitted."]}}
    return jsonify(response), 400


@event.route("/events/<int:event_id>/edit", methods=["GET", "POST"])
@login_required
def edit_event(event_id):
    ev = db.session.get(Event, event_id)
    if ev is None:
        abort(404)
    form = EventForm(obj=ev)
    if form.validate_on_submit():
        ev.name = form.name.data
        ev.start_date = form.start_date.data
        ev.end_date = form.end_date.data
        ev.event_type = form.event_type.data
        ev.estimated_sales = form.estimated_sales.data
        db.session.commit()
        log_activity(f"Edited event {ev.id}")
        flash("Event updated")
        return redirect(url_for("event.view_events"))
    return render_template("events/edit_event.html", form=form, event=ev)


@event.route("/events/<int:event_id>/delete")
@login_required
def delete_event(event_id):
    ev = db.session.get(Event, event_id)
    if ev is None:
        abort(404)
    event_id = ev.id
    db.session.delete(ev)
    db.session.commit()
    log_activity(f"Deleted event {event_id}")
    flash("Event deleted")
    return redirect(url_for("event.view_events"))


@event.route("/events/<int:event_id>")
@login_required
def view_event(event_id):
    ev = db.session.get(Event, event_id)
    if ev is None:
        abort(404)
    type_labels = dict(EVENT_TYPES)
    opening_form = UpdateOpeningCountsForm()
    opening_form.location_ids.choices = [
        (el.id, el.location.name)
        for el in ev.locations
        if el.location is not None
    ]
    confirmed_sales = _calculate_confirmed_sales_summary(ev)
    physical_terminal_variance = _calculate_physical_vs_terminal_variance(ev)
    return render_template(
        "events/view_event.html",
        event=ev,
        event_type_label=type_labels.get(ev.event_type, ev.event_type),
        opening_form=opening_form,
        confirmed_sales=confirmed_sales,
        physical_terminal_variance=physical_terminal_variance,
        undo_confirm_form_factory=EventLocationUndoConfirmForm,
    )


@event.route("/events/<int:event_id>/close-report")
@login_required
def closed_event_report(event_id):
    event = (
        Event.query.options(
            selectinload(Event.locations).selectinload(EventLocation.location),
            selectinload(Event.locations)
            .selectinload(EventLocation.terminal_sales)
            .selectinload(TerminalSale.product),
            selectinload(Event.locations)
            .selectinload(EventLocation.stand_sheet_items)
            .selectinload(EventStandSheetItem.item),
        )
        .filter(Event.id == event_id)
        .first()
    )

    if event is None or not event.closed:
        abort(404)

    conversions = _conversion_mapping()
    location_reports: list[SimpleNamespace] = []
    total_terminal_quantity = 0.0
    total_terminal_amount = Decimal("0.00")
    total_physical_quantity = 0.0
    total_physical_amount = Decimal("0.00")
    has_priced_physical_total = False
    any_sheet_data = False

    for event_location in sorted(
        event.locations,
        key=lambda el: (el.location.name.lower() if el.location else ""),
    ):
        location_obj, stand_items = _get_stand_items(
            event_location.location_id, event.id
        )
        stand_items.sort(
            key=lambda entry: (
                entry.get("item").name.casefold()
                if entry.get("item") is not None
                else ""
            ),
            reverse=True,
        )
        price_lookup = _build_item_price_lookup(event_location, stand_items)

        location_terminal_quantity = 0.0
        location_terminal_amount = Decimal("0.00")
        for sale in event_location.terminal_sales:
            quantity_value = sale.quantity or 0.0
            quantity = float(quantity_value)
            quantity_decimal = Decimal(str(quantity_value or 0.0))
            product = sale.product
            price_decimal = (
                Decimal(str(getattr(product, "price", 0.0) or 0.0))
                if product
                else Decimal("0.00")
            )
            location_terminal_quantity += quantity
            location_terminal_amount += quantity_decimal * price_decimal

        location_physical_quantity = 0.0
        location_physical_amount = Decimal("0.00")
        location_has_priced_physical = False
        location_has_sheet_data = False

        for entry in stand_items:
            item = entry.get("item")
            price_per_unit = (
                price_lookup.get(item.id) if item is not None else None
            )
            entry["price_per_unit"] = price_per_unit

            sheet = entry.get("sheet")
            if sheet is None:
                entry["physical_units"] = None
                entry["physical_units_display"] = None
                entry["physical_amount"] = None
                continue

            location_has_sheet_data = True
            any_sheet_data = True

            opening = float(sheet.opening_count or 0.0)
            transferred_in = float(sheet.transferred_in or 0.0)
            transferred_out = float(sheet.transferred_out or 0.0)
            adjustments = float(sheet.adjustments or 0.0)
            eaten = float(sheet.eaten or 0.0)
            spoiled = float(sheet.spoiled or 0.0)
            closing = float(sheet.closing_count or 0.0)

            physical_units_base = (
                opening
                + transferred_in
                + adjustments
                - transferred_out
                - eaten
                - spoiled
                - closing
            )

            entry["physical_units"] = physical_units_base
            entry["physical_units_display"] = _convert_value_for_reporting(
                physical_units_base, entry.get("base_unit"), conversions
            )

            location_physical_quantity += physical_units_base
            total_physical_quantity += physical_units_base

            if price_per_unit is not None:
                amount_decimal = Decimal(str(physical_units_base)) * Decimal(
                    str(price_per_unit)
                )
                entry["physical_amount"] = _quantize_currency(amount_decimal)
                location_physical_amount += amount_decimal
                location_has_priced_physical = True
            else:
                entry["physical_amount"] = None

        total_terminal_quantity += location_terminal_quantity
        total_terminal_amount += location_terminal_amount

        location_terminal_amount_display = _quantize_currency(
            location_terminal_amount
        )
        location_physical_amount_display = (
            _quantize_currency(location_physical_amount)
            if location_has_priced_physical
            else None
        )

        if location_has_priced_physical:
            total_physical_amount += location_physical_amount
            has_priced_physical_total = True

        location_reports.append(
            SimpleNamespace(
                event_location=event_location,
                location=location_obj,
                stand_items=stand_items,
                has_sheet_data=location_has_sheet_data,
                notes=event_location.notes,
                terminal=SimpleNamespace(
                    quantity=location_terminal_quantity,
                    amount=location_terminal_amount_display,
                ),
                physical=SimpleNamespace(
                    quantity=location_physical_quantity,
                    amount=location_physical_amount_display,
                ),
            )
        )

    totals = SimpleNamespace(
        terminal_quantity=total_terminal_quantity,
        terminal_amount=_quantize_currency(total_terminal_amount),
        physical_quantity=total_physical_quantity,
        physical_amount=
        _quantize_currency(total_physical_amount)
        if has_priced_physical_total
        else None,
    )

    return render_template(
        "events/close_report.html",
        event=event,
        totals=totals,
        locations=location_reports,
        has_stand_data=any_sheet_data,
    )


@event.route(
    "/events/<int:event_id>/update_opening_counts", methods=["POST"]
)
@login_required
def update_opening_counts(event_id):
    ev = db.session.get(Event, event_id)
    if ev is None:
        abort(404)

    form = UpdateOpeningCountsForm()
    event_locations = (
        EventLocation.query.filter_by(event_id=event_id)
        .join(Location)
        .order_by(Location.name)
        .all()
    )
    form.location_ids.choices = [
        (el.id, el.location.name) for el in event_locations
    ]

    if not form.validate_on_submit():
        flash("Unable to update opening counts. Please try again.", "warning")
        return redirect(url_for("event.view_event", event_id=event_id))

    if ev.closed:
        flash("This event is closed and opening counts cannot be updated.", "warning")
        return redirect(url_for("event.view_event", event_id=event_id))

    selected_ids = form.location_ids.data or []
    if not selected_ids:
        flash("Select at least one location to update opening counts.", "warning")
        return redirect(url_for("event.view_event", event_id=event_id))

    location_map = {el.id: el for el in event_locations}
    updated_names = []
    skipped_names = []
    for el_id in selected_ids:
        el = location_map.get(el_id)
        if el is None:
            continue
        if el.confirmed:
            skipped_names.append(el.location.name)
            continue
        _sync_event_location_opening_counts(el)
        updated_names.append(el.location.name)

    if not updated_names:
        if skipped_names:
            flash(
                "The selected locations are already confirmed and cannot be updated.",
                "warning",
            )
        else:
            flash("No matching locations were found to update.", "warning")
        return redirect(url_for("event.view_event", event_id=event_id))

    db.session.commit()

    log_activity(
        "Updated opening counts for event %s locations: %s"
        % (event_id, ", ".join(updated_names))
    )

    message = "Opening counts updated for: %s" % ", ".join(updated_names)
    if skipped_names:
        message += ". Skipped confirmed locations: %s" % ", ".join(skipped_names)
    flash(message, "success")

    return redirect(url_for("event.view_event", event_id=event_id))


@event.route("/events/<int:event_id>/add_location", methods=["GET", "POST"])
@login_required
def add_location(event_id):
    ev = db.session.get(Event, event_id)
    if ev is None:
        abort(404)
    form = EventLocationForm(event_id=event_id)
    if not form.location_id.choices:
        flash("All available locations have already been assigned to this event.")
        return redirect(url_for("event.view_event", event_id=event_id))
    if form.validate_on_submit():
        selected_ids = form.location_id.data
        event_locations = []
        for location_id in selected_ids:
            event_location = EventLocation(
                event_id=event_id, location_id=location_id
            )
            db.session.add(event_location)
            event_locations.append(event_location)
        if event_locations:
            db.session.flush()
            for event_location in event_locations:
                _sync_event_location_opening_counts(event_location)
        db.session.commit()
        location_names = []
        for location_id in selected_ids:
            location = db.session.get(Location, location_id)
            location_names.append(location.name if location else str(location_id))
        location_list = ", ".join(location_names)
        log_activity(
            f"Assigned locations {location_list} to event {event_id}"
        )
        flash(
            "Locations assigned"
            if len(event_locations) > 1
            else "Location assigned"
        )
        return redirect(url_for("event.view_event", event_id=event_id))
    return render_template("events/add_location.html", form=form, event=ev)


@event.route(
    "/events/<int:event_id>/locations/<int:el_id>/sales/add",
    methods=["GET", "POST"],
)
@login_required
def add_terminal_sale(event_id, el_id):
    el = db.session.get(EventLocation, el_id)
    if el is None or el.event_id != event_id:
        abort(404)
    if el.event.closed:
        flash("This location is closed and cannot accept new sales.")
        return redirect(url_for("event.view_event", event_id=event_id))

    if el.confirmed:
        flash("This location is closed and cannot accept new sales.")
        return redirect(url_for("event.view_event", event_id=event_id))

    def _collect_event_location_products(event_location: EventLocation):
        location_obj = event_location.location
        products: list[Product] = []
        if location_obj is not None:
            products.extend(location_obj.products)
        for sale in event_location.terminal_sales:
            product = sale.product
            if product is None:
                continue
            if product not in products:
                products.append(product)
        products.sort(key=lambda prod: prod.name.lower())
        return products

    available_products = _collect_event_location_products(el)
    location_obj = el.location
    if location_obj is not None:
        for product in available_products:
            if product not in location_obj.products:
                location_obj.products.append(product)
                _ensure_location_items(location_obj, product)

    if request.method == "POST":
        updated = False
        for product in available_products:
            qty = request.form.get(f"qty_{product.id}")
            try:
                amount = float(qty) if qty else 0
            except ValueError:
                amount = 0

            sale = TerminalSale.query.filter_by(
                event_location_id=el_id, product_id=product.id
            ).first()

            if amount:
                if sale:
                    if sale.quantity != amount:
                        sale.quantity = amount
                        updated = True
                else:
                    sale = TerminalSale(
                        event_location_id=el_id,
                        product_id=product.id,
                        quantity=amount,
                        sold_at=datetime.utcnow(),
                    )
                    db.session.add(sale)
                    updated = True
            elif sale:
                db.session.delete(sale)
                updated = True

        db.session.commit()
        if updated:
            log_activity(f"Updated terminal sales for event location {el_id}")
        flash("Sales recorded")
        return redirect(url_for("event.view_event", event_id=event_id))

    existing_sales = {s.product_id: s.quantity for s in el.terminal_sales}
    return render_template(
        "events/add_terminal_sales.html",
        event_location=el,
        existing_sales=existing_sales,
        products=available_products,
    )


def _wants_json_response() -> bool:
    """Return True when the current request prefers a JSON response."""

    if request.is_json:
        return True
    accept_mimetypes = request.accept_mimetypes
    return (
        accept_mimetypes["application/json"]
        > accept_mimetypes["text/html"]
    )


def _serialize_scan_totals(event_location: EventLocation):
    """Return the location and summaries of counted items."""

    location, stand_items = _get_stand_items(
        event_location.location_id, event_location.event_id
    )
    totals = []
    seen_item_ids = set()

    for entry in stand_items:
        item = entry["item"]
        sheet = entry.get("sheet")
        counted = float(sheet.closing_count or 0.0) if sheet else 0.0
        totals.append(
            {
                "item_id": item.id,
                "name": item.name,
                "upc": item.upc,
                "expected": float(entry.get("expected") or 0.0),
                "counted": counted,
                "base_unit": item.base_unit,
            }
        )
        seen_item_ids.add(item.id)

    for sheet in event_location.stand_sheet_items:
        if sheet.item_id in seen_item_ids:
            continue
        item = sheet.item
        totals.append(
            {
                "item_id": item.id,
                "name": item.name,
                "upc": item.upc,
                "expected": 0.0,
                "counted": float(sheet.closing_count or 0.0),
                "base_unit": item.base_unit,
            }
        )

    totals.sort(key=lambda record: record["name"].lower())
    return location, totals


@event.route(
    "/events/<int:event_id>/locations/<int:location_id>/scan_counts",
    methods=["GET", "POST"],
)
@login_required
def scan_counts(event_id, location_id):
    ev = db.session.get(Event, event_id)
    if ev is None:
        abort(404)
    if ev.event_type != "inventory":
        abort(404)

    el = EventLocation.query.filter_by(
        event_id=event_id, location_id=location_id
    ).first()
    if el is None:
        abort(404)

    wants_json = _wants_json_response()

    if ev.closed:
        if wants_json:
            return (
                jsonify(
                    success=False, error="This event is closed to updates."
                ),
                403,
            )
        abort(403, description="This event is closed to updates.")

    form = ScanCountForm()
    if form.quantity.data is None:
        form.quantity.data = 1

    if request.method == "GET" and wants_json:
        location, totals = _serialize_scan_totals(el)
        return jsonify(
            success=True,
            location={"id": location.id, "name": location.name},
            totals=totals,
        )

    if request.method == "POST":
        if wants_json:
            payload = request.get_json(silent=True) or {}
            upc = (payload.get("upc") or "").strip()
            raw_quantity = payload.get("quantity", 1)
            try:
                quantity = float(raw_quantity)
            except (TypeError, ValueError):
                quantity = None

            if not upc:
                return (
                    jsonify(success=False, error="A UPC value is required."),
                    400,
                )
            if quantity is None:
                return (
                    jsonify(
                        success=False,
                        error="Quantity must be a numeric value.",
                    ),
                    400,
                )
        else:
            if not form.validate_on_submit():
                location, totals = _serialize_scan_totals(el)
                return (
                    render_template(
                        "events/scan_count.html",
                        event=ev,
                        location=location,
                        form=form,
                        totals=totals,
                    ),
                    400,
                )
            upc = (form.upc.data or "").strip()
            quantity = float(form.quantity.data or 0)

        item = Item.query.filter_by(upc=upc).first()
        if item is None:
            if wants_json:
                return (
                    jsonify(
                        success=False,
                        error=f"No item found for UPC {upc}.",
                    ),
                    404,
                )
            flash(f"No item found for UPC {upc}.", "danger")
            location, totals = _serialize_scan_totals(el)
            return (
                render_template(
                    "events/scan_count.html",
                    event=ev,
                    location=location,
                    form=form,
                    totals=totals,
                ),
                404,
            )

        sheet = EventStandSheetItem.query.filter_by(
            event_location_id=el.id, item_id=item.id
        ).first()
        if sheet is None:
            sheet = EventStandSheetItem(
                event_location_id=el.id, item_id=item.id
            )
            db.session.add(sheet)

        sheet.transferred_out = (sheet.transferred_out or 0.0) + quantity
        sheet.closing_count = (sheet.closing_count or 0.0) + quantity
        db.session.commit()
        log_activity(
            f"Recorded scan count for event {event_id}"
            f" location {location_id} item {item.id}"
        )

        location, totals = _serialize_scan_totals(el)

        if wants_json:
            return jsonify(
                success=True,
                item={
                    "id": item.id,
                    "name": item.name,
                    "upc": item.upc,
                    "quantity": quantity,
                    "total": float(sheet.transferred_out or 0.0),
                    "base_unit": item.base_unit,
                },
                totals=totals,
            )

        flash(
            f"Recorded {quantity:g} {item.base_unit} for {item.name}.",
            "success",
        )
        return redirect(
            url_for(
                "event.scan_counts",
                event_id=event_id,
                location_id=location_id,
            )
        )

    location, totals = _serialize_scan_totals(el)
    return render_template(
        "events/scan_count.html",
        event=ev,
        location=location,
        form=form,
        totals=totals,
    )


@event.route("/events/<int:event_id>/terminal-sales", methods=["GET", "POST"])
@event.route("/events/<int:event_id>/sales/upload", methods=["GET", "POST"])
@login_required
def upload_terminal_sales(event_id):
    ev = db.session.get(Event, event_id)
    if ev is None:
        abort(404)

    form = TerminalSalesUploadForm()
    product_form = ProductWithRecipeForm()
    if product_form.recipe_yield_quantity.data is None:
        product_form.recipe_yield_quantity.data = 1
    if hasattr(product_form, "submit"):
        product_form.submit.label.text = "Create Product"
    serializer = _terminal_sales_serializer()
    state_store = session.get(_TERMINAL_SALES_STATE_KEY)
    if not isinstance(state_store, dict):
        state_store = {}
    event_state_key = str(event_id)

    def _save_state(data: dict) -> tuple[str, dict]:
        token_id = data.get("token_id") or token_urlsafe(16)
        data["token_id"] = token_id
        token = serializer.dumps(data)
        state_store[event_state_key] = {"token_id": token_id, "token": token}
        session[_TERMINAL_SALES_STATE_KEY] = state_store
        session.modified = True
        return token, data

    def _clear_state() -> None:
        if event_state_key in state_store:
            state_store.pop(event_state_key, None)
            session[_TERMINAL_SALES_STATE_KEY] = state_store
            session.modified = True

    state_entry = state_store.get(event_state_key)
    if isinstance(state_entry, str):
        state_entry = {"token_id": state_entry}
    elif not isinstance(state_entry, dict):
        state_entry = None

    posted_state_token = request.form.get("state_token") if request.method == "POST" else None
    state_token = posted_state_token or (state_entry.get("token") if state_entry else None)
    if request.method != "POST" and state_entry and not state_token:
        _clear_state()
        state_entry = None
        state_token = None
    state_data: dict | None = None
    if state_token:
        try:
            loaded_state = serializer.loads(state_token)
        except BadSignature:
            _clear_state()
            state_token = None
        else:
            expected_id = (state_entry or {}).get("token_id")
            token_id = loaded_state.get("token_id") if isinstance(loaded_state, dict) else None
            if expected_id and token_id != expected_id:
                _clear_state()
                state_token = None
            else:
                state_data = loaded_state if isinstance(loaded_state, dict) else None
    open_locations = [
        el
        for el in ev.locations
        if not el.confirmed and not ev.closed
    ]
    mapping_payload = None
    mapping_filename = None
    sales_summary: dict[str, dict] = {}
    sales_location_names: list[str] = []
    default_mapping: dict[int, str] = {}
    unresolved_products: list[dict] = []
    resolution_errors: list[str] = []
    product_resolution_required = False
    product_choices: list[Product] = []
    product_search_options: list[dict[str, str]] = []
    CREATE_SELECTION_VALUE = "__create__"
    SKIP_SELECTION_VALUE = "__skip__"
    price_discrepancies: dict[str, list[dict]] = {}
    menu_mismatches: dict[str, list[dict]] = {}
    warnings_required = False
    warnings_acknowledged = False
    ignored_sales_locations: set[str] = set()
    assigned_sales_locations: set[str] = set()
    unassigned_sales_locations: list[str] = []
    assignment_errors: list[str] = []
    active_stage = "upload"
    countable_products: list[dict] = []
    countable_item_options: list[dict[str, str]] = []
    countable_selection_errors: list[str] = []
    countable_stage_requested = (
        request.form.get("countable-selection-step") == "1"
    )
    purchase_gl_codes: list[GLCode] = []
    product_mapping_preview: list[dict] = []
    wizard_stage = "upload"
    current_issue = None
    issue_index = 0
    remaining_locations = 0
    total_locations = 0
    selected_locations: list[str] = []
    created_product_ids_state: set[int] = set()
    product_creations_state: dict[str, int] = {}

    def _get_purchase_gl_codes() -> list[GLCode]:
        nonlocal purchase_gl_codes
        if not purchase_gl_codes:
            purchase_gl_codes = (
                GLCode.query.filter(
                    or_(GLCode.code.like("5%"), GLCode.code.like("6%"))
                )
                .order_by(GLCode.code)
                .all()
            )
        return purchase_gl_codes

    def _normalize_product_name(value: str) -> str:
        return normalize_pos_alias(value)

    def _normalize_location_name(value: str) -> str:
        return normalize_pos_alias(value)

    def _normalized_sql_expression(column):
        lowered = func.lower(column)
        alphanumeric = func.regexp_replace(lowered, r"[^a-z0-9]+", " ", "g")
        compacted = func.regexp_replace(alphanumeric, r"\s+", " ", "g")
        return func.trim(compacted)

    def _group_rows(row_data):
        return group_terminal_sales_rows(row_data)

    def _derive_price_map(summary: dict[str, dict]) -> dict[str, float | None]:
        """Build a mapping of product names to representative sale prices."""

        price_map: dict[str, float | None] = {}
        sentinel = object()
        for data in summary.values():
            products = data.get("products", {})
            for name, details in products.items():
                existing = price_map.get(name, sentinel)
                if existing is not sentinel and existing is not None:
                    # We already derived a concrete price for this name; keep it.
                    continue
                candidate = None
                prices = details.get("prices") or []
                for price in prices:
                    if price is None:
                        continue
                    try:
                        candidate = float(price)
                    except (TypeError, ValueError):
                        continue
                    else:
                        break
                if candidate is None:
                    amount = details.get("amount")
                    quantity = details.get("quantity")
                    try:
                        if amount is not None and quantity:
                            candidate = float(amount) / float(quantity)
                    except (TypeError, ValueError, ZeroDivisionError):
                        candidate = None
                if existing is sentinel:
                    price_map[name] = candidate
                elif existing is None and candidate is not None:
                    price_map[name] = candidate
        return price_map

    def _prices_match(file_price: float, app_price: float) -> bool:
        try:
            return math.isclose(float(file_price), float(app_price), abs_tol=0.01)
        except (TypeError, ValueError):
            return False

    def _store_location_aliases(pending_totals: list[dict]) -> set[str]:
        if not pending_totals:
            return set()

        normalized_entries: dict[str, tuple[str, int]] = {}
        for entry in pending_totals:
            source_name = entry.get("source_location")
            event_location_id = entry.get("event_location_id")
            if not source_name or event_location_id is None:
                continue
            event_location = db.session.get(EventLocation, event_location_id)
            if event_location is None or event_location.location_id is None:
                continue
            normalized = _normalize_location_name(source_name)
            if not normalized:
                continue
            normalized_entries[normalized] = (
                source_name,
                event_location.location_id,
            )

        if not normalized_entries:
            return set()

        existing_aliases = {
            alias.normalized_name: alias
            for alias in TerminalSaleLocationAlias.query.filter(
                TerminalSaleLocationAlias.normalized_name.in_(
                    list(normalized_entries.keys())
                )
            ).all()
        }

        saved_sources: set[str] = set()
        for normalized, (source_name, location_id) in normalized_entries.items():
            alias = existing_aliases.get(normalized)
            if alias is None:
                alias = TerminalSaleLocationAlias(
                    source_name=source_name,
                    normalized_name=normalized,
                    location_id=location_id,
                )
                db.session.add(alias)
            else:
                alias.source_name = source_name
                alias.location_id = location_id
            saved_sources.add(source_name)

        return saved_sources

    if request.method == "POST":
        step = request.form.get("step")
        if step == "resolve":
            active_stage = "menus"
            payload = request.form.get("payload")
            mapping_filename = request.form.get("mapping_filename")
            if not state_token or state_data is None:
                flash("Unable to continue the resolution process.", "danger")
                return redirect(url_for("event.upload_terminal_sales", event_id=event_id))

            token_id = state_data.get("token_id")
            expected_id = (state_entry or {}).get("token_id")
            if not token_id or expected_id != token_id:
                _clear_state()
                flash(
                    "The terminal sales resolution session is no longer valid. "
                    "Upload the sales file again to start over.",
                    "danger",
                )
                return redirect(url_for("event.upload_terminal_sales", event_id=event_id))

            stored_mapping = state_data.get("selected_mapping") or {}
            ignored_sales_locations = set(
                state_data.get("ignored_sales_locations") or []
            )
            assigned_sales_locations = {
                value for value in stored_mapping.values() if value
            }

            queue: list[dict] = state_data.get("queue") or []
            pending_sales: list[dict] = state_data.get("pending_sales") or []
            pending_totals: list[dict] = state_data.get("pending_totals") or []
            selected_locations: list[str] = state_data.get("selected_locations") or []
            menu_candidates: list[dict] = state_data.get("menu_candidates") or []
            menu_candidate_selection = (
                state_data.get("menu_candidate_selection")
                if isinstance(state_data.get("menu_candidate_selection"), dict)
                else {}
            )
            issue_index = state_data.get("issue_index", 0)
            action = request.form.get("action", "")

            if action == "back_to_mapping":
                payload_data = state_data.get("payload") if state_data else None
                if payload_data is None and payload:
                    try:
                        payload_data = json.loads(payload)
                    except (TypeError, ValueError):
                        payload_data = None
                if not payload_data:
                    flash("Unable to process the uploaded sales data.", "danger")
                    return redirect(url_for("event.upload_terminal_sales", event_id=event_id))

                rows = payload_data.get("rows", [])
                mapping_filename = (
                    payload_data.get("filename") or mapping_filename
                )
                if not rows:
                    flash(
                        "No sales records were found in the uploaded file.",
                        "warning",
                    )
                    return redirect(url_for("event.upload_terminal_sales", event_id=event_id))

                sales_summary = _group_rows(rows)
                sales_location_names = list(sales_summary.keys())
                default_mapping: dict[int, str] = {}
                for key, value in stored_mapping.items():
                    try:
                        default_mapping[int(key)] = value
                    except (TypeError, ValueError):
                        continue
                assigned_locations = {
                    value for value in default_mapping.values() if value
                }
                unassigned_sales_locations = sorted(
                    [
                        name
                        for name in sales_location_names
                        if name not in assigned_locations
                        and name not in ignored_sales_locations
                    ]
                )

                state_data["stage"] = "locations"
                state_data["queue"] = []
                state_data["pending_sales"] = []
                state_data["pending_totals"] = []
                state_data["selected_locations"] = []
                state_data["issue_index"] = 0
                state_data["ignored_sales_locations"] = sorted(ignored_sales_locations)
                state_data["selected_mapping"] = stored_mapping
                state_token, state_data = _save_state(state_data)

                return render_template(
                    "events/upload_terminal_sales.html",
                    form=form,
                    event=ev,
                    open_locations=open_locations,
                    mapping_payload=json.dumps(payload_data),
                    mapping_filename=mapping_filename,
                    sales_summary=sales_summary,
                    sales_location_names=sales_location_names,
                    default_mapping=default_mapping,
                    unresolved_products=[],
                    product_choices=product_choices,
                    product_search_options=product_search_options,
                    skip_selection_value=SKIP_SELECTION_VALUE,
                    create_selection_value=CREATE_SELECTION_VALUE,
                    resolution_errors=[],
                    product_resolution_required=False,
                    price_discrepancies={},
                    menu_mismatches={},
                    warnings_required=False,
                    warnings_acknowledged=False,
                    state_token=state_token,
                    ignored_sales_locations=sorted(ignored_sales_locations),
                    assigned_sales_locations=sorted(assigned_locations),
                    unassigned_sales_locations=unassigned_sales_locations,
                    assignment_errors=assignment_errors,
                    product_mapping_preview=product_mapping_preview,
                    active_stage="locations",
                    product_form=product_form,
                    created_product_ids=sorted(created_product_ids_state),
                    wizard_stage="locations",
                )

            if issue_index < 0:
                issue_index = 0
            if issue_index > len(queue):
                issue_index = len(queue)

            if queue and issue_index < len(queue):
                current_issue = queue[issue_index]
            else:
                current_issue = None

            error_messages: list[str] = []

            if action.startswith("price:") and current_issue:
                parts = action.split(":", 2)
                if len(parts) == 3:
                    _, product_id_raw, resolution_value = parts
                    try:
                        product_id_int = int(product_id_raw)
                    except (TypeError, ValueError):
                        error_messages.append("Invalid price resolution request.")
                    else:
                        for issue in current_issue.get("price_issues", []):
                            if issue.get("product_id") == product_id_int:
                                if resolution_value == "update":
                                    issue["resolution"] = "update"
                                elif resolution_value == "skip":
                                    issue["resolution"] = "skip"
                                break
                else:
                    error_messages.append("Invalid price resolution request.")
            elif action.startswith("menu:") and current_issue:
                parts = action.split(":", 2)
                if len(parts) == 3:
                    _, product_id_raw, resolution_value = parts
                    try:
                        product_id_int = int(product_id_raw)
                    except (TypeError, ValueError):
                        error_messages.append("Invalid menu resolution request.")
                    else:
                        for issue in current_issue.get("menu_issues", []):
                            if issue.get("product_id") == product_id_int:
                                if resolution_value == "add":
                                    issue["resolution"] = "add"
                                elif resolution_value == "skip":
                                    issue["resolution"] = "skip"
                                break
                else:
                    error_messages.append("Invalid menu resolution request.")
            elif action == "next_location":
                if current_issue:
                    unresolved = [
                        issue
                        for issue in current_issue.get("price_issues", [])
                        if issue.get("resolution") is None
                    ]
                    unresolved.extend(
                        issue
                        for issue in current_issue.get("menu_issues", [])
                        if issue.get("resolution") is None
                    )
                    if unresolved:
                        error_messages.append(
                            "Resolve all issues for this location before continuing."
                        )
                    else:
                        issue_index += 1
            elif action == "finish":
                unresolved_overall = []
                for location_issue in queue:
                    unresolved_overall.extend(
                        issue
                        for issue in location_issue.get("price_issues", [])
                        if issue.get("resolution") is None
                    )
                    unresolved_overall.extend(
                        issue
                        for issue in location_issue.get("menu_issues", [])
                        if issue.get("resolution") is None
                    )
                if unresolved_overall:
                    error_messages.append(
                        "Resolve all issues before finishing the import."
                    )
                else:
                    issue_index = len(queue)

            if queue and issue_index < len(queue):
                current_issue = queue[issue_index]
            else:
                current_issue = None

            if issue_index >= len(queue):
                if menu_candidates:
                    state_data["queue"] = queue
                    state_data["pending_sales"] = pending_sales
                    state_data["pending_totals"] = pending_totals
                    state_data["selected_locations"] = selected_locations
                    state_data["issue_index"] = issue_index
                    state_data["stage"] = "menus"
                    state_token, state_data = _save_state(state_data)
                    total_locations = len(queue)
                    active_stage = "menus"
                    return render_template(
                        "events/upload_terminal_sales.html",
                        form=form,
                        event=ev,
                        open_locations=open_locations,
                        mapping_payload=payload,
                        mapping_filename=mapping_filename,
                        sales_summary={},
                        sales_location_names=[],
                        default_mapping={},
                        unresolved_products=[],
                        product_choices=[],
                        product_search_options=product_search_options,
                        skip_selection_value=SKIP_SELECTION_VALUE,
                        create_selection_value=CREATE_SELECTION_VALUE,
                        resolution_errors=resolution_errors,
                        product_resolution_required=False,
                        price_discrepancies={},
                        menu_mismatches={},
                        warnings_required=False,
                        warnings_acknowledged=False,
                        state_token=state_token,
                        issue_index=issue_index,
                        current_issue=None,
                        remaining_locations=0,
                        selected_locations=selected_locations,
                        issue_total=total_locations,
                        menu_candidates=menu_candidates,
                        menu_candidate_selection=menu_candidate_selection,
                        ignored_sales_locations=sorted(ignored_sales_locations),
                        assigned_sales_locations=sorted(assigned_sales_locations),
                        unassigned_sales_locations=unassigned_sales_locations,
                        assignment_errors=assignment_errors,
                        product_mapping_preview=product_mapping_preview,
                        active_stage=active_stage,
                        product_form=product_form,
                        created_product_ids=sorted(created_product_ids_state),
                        wizard_stage="menus",
                    )
                updated_locations = _apply_pending_sales(
                    pending_sales,
                    pending_totals,
                    link_products_to_locations=True,
                )
                saved_location_aliases = _store_location_aliases(pending_totals)
                price_updates, menu_updates = _apply_resolution_actions(
                    {"queue": queue}
                )
                if (
                    updated_locations
                    or price_updates
                    or menu_updates
                    or saved_location_aliases
                ):
                    db.session.commit()
                    log_activity(
                        "Uploaded terminal sales for event "
                        f"{event_id} from {mapping_filename or 'uploaded file'}"
                    )
                    success_parts: list[str] = []
                    if updated_locations:
                        success_parts.append(
                            "Terminal sales were imported for: "
                            + ", ".join(sorted(updated_locations))
                        )
                    if price_updates:
                        success_parts.append(
                            "Updated product prices: " + ", ".join(sorted(set(price_updates)))
                        )
                    if menu_updates:
                        success_parts.append(
                            "Added products to menus: " + ", ".join(sorted(set(menu_updates)))
                        )
                    if saved_location_aliases:
                        success_parts.append(
                            "Remembered location mappings for: "
                            + ", ".join(sorted(saved_location_aliases))
                        )
                    flash(" ".join(success_parts), "success")
                else:
                    flash(
                        "No event locations were linked to the uploaded sales data.",
                        "warning",
                    )
                _clear_state()
                return redirect(url_for("event.view_event", event_id=event_id))

            if error_messages:
                for message in error_messages:
                    flash(message, "danger")

            state_data["queue"] = queue
            state_data["pending_sales"] = pending_sales
            state_data["pending_totals"] = pending_totals
            state_data["selected_locations"] = selected_locations
            state_data["issue_index"] = issue_index
            state_data["token_id"] = token_id
            state_data["ignored_sales_locations"] = sorted(ignored_sales_locations)
            state_data["selected_mapping"] = stored_mapping
            state_data["stage"] = "menus"
            state_token, state_data = _save_state(state_data)

            total_locations = len(queue)
            return render_template(
                    "events/upload_terminal_sales.html",
                    form=form,
                    event=ev,
                    open_locations=open_locations,
                    mapping_payload=payload,
                    mapping_filename=mapping_filename,
                    sales_summary={},
                    sales_location_names=[],
                    default_mapping={},
                    unresolved_products=[],
                    product_choices=[],
                    product_search_options=product_search_options,
                    skip_selection_value=SKIP_SELECTION_VALUE,
                    create_selection_value=CREATE_SELECTION_VALUE,
                    resolution_errors=[],
                    product_resolution_required=False,
                    price_discrepancies={},
                    menu_mismatches={},
                    warnings_required=False,
                    warnings_acknowledged=False,
                    state_token=state_token,
                    issue_index=issue_index,
                    current_issue=current_issue,
                    remaining_locations=len(queue) - issue_index - 1,
                    selected_locations=selected_locations,
                    issue_total=total_locations,
                    ignored_sales_locations=sorted(ignored_sales_locations),
                    assigned_sales_locations=sorted(assigned_sales_locations),
                    unassigned_sales_locations=unassigned_sales_locations,
                    assignment_errors=assignment_errors,
                    product_mapping_preview=product_mapping_preview,
                    active_stage=active_stage,
                    product_form=product_form,
                    created_product_ids=sorted(created_product_ids_state),
                    wizard_stage="menus",
                )

        elif step == "confirm_menus":
            if not state_token or state_data is None:
                flash("Unable to continue the resolution process.", "danger")
                return redirect(url_for("event.upload_terminal_sales", event_id=event_id))

            action = request.form.get("action") or "finish"
            menu_candidates = state_data.get("menu_candidates") or []
            existing_selection = (
                state_data.get("menu_candidate_selection")
                if isinstance(state_data.get("menu_candidate_selection"), dict)
                else {}
            )
            selected_keys = set(request.form.getlist("menu_additions"))
            updated_selection: dict[str, bool] = {}
            for candidate in menu_candidates:
                location_id = candidate.get("event_location_id")
                for product in candidate.get("products", []):
                    key = f"{location_id}:{product.get('product_id')}"
                    updated_selection[key] = key in selected_keys

            if isinstance(state_data, dict):
                state_data["menu_candidate_selection"] = updated_selection
                state_token, state_data = _save_state(state_data)

            if action != "finish":
                return render_template(
                    "events/upload_terminal_sales.html",
                    form=form,
                    event=ev,
                    open_locations=open_locations,
                    mapping_payload=None,
                    mapping_filename=state_data.get("mapping_filename"),
                    sales_summary={},
                    sales_location_names=[],
                    default_mapping={},
                    unresolved_products=[],
                    product_choices=[],
                    product_search_options=product_search_options,
                    skip_selection_value=SKIP_SELECTION_VALUE,
                    create_selection_value=CREATE_SELECTION_VALUE,
                    resolution_errors=[],
                    product_resolution_required=False,
                    price_discrepancies={},
                    menu_mismatches={},
                    warnings_required=False,
                    warnings_acknowledged=False,
                    state_token=state_token,
                    issue_index=len(state_data.get("queue") or []),
                    current_issue=None,
                    remaining_locations=0,
                    selected_locations=state_data.get("selected_locations") or [],
                    issue_total=len(state_data.get("queue") or []),
                    menu_candidates=menu_candidates,
                    menu_candidate_selection=updated_selection,
                    ignored_sales_locations=state_data.get("ignored_sales_locations")
                    or [],
                    assigned_sales_locations=[],
                    unassigned_sales_locations=[],
                    assignment_errors=[],
                    product_mapping_preview=[],
                    active_stage="menus",
                    product_form=product_form,
                    created_product_ids=sorted(created_product_ids_state),
                    wizard_stage="menus",
                )

            pending_sales = state_data.get("pending_sales") or []
            pending_totals = state_data.get("pending_totals") or []
            queue = state_data.get("queue") or []

            combined_queue = list(queue)
            if menu_candidates:
                for candidate in menu_candidates:
                    location_id = candidate.get("event_location_id")
                    menu_issues: list[dict] = []
                    sales_location_name = None
                    for product in candidate.get("products", []):
                        key = f"{location_id}:{product.get('product_id')}"
                        should_add = updated_selection.get(key, False)
                        resolution_value = "add" if should_add else "skip"
                        menu_issues.append(
                            {
                                "product_id": product.get("product_id"),
                                "product": product.get("product_name"),
                                "menu_name": candidate.get("menu_name"),
                                "resolution": resolution_value,
                            }
                        )
                        if sales_location_name is None:
                            sales_location_name = product.get("sales_location")
                    combined_queue.append(
                        {
                            "event_location_id": location_id,
                            "location_name": candidate.get("location_name"),
                            "sales_location": sales_location_name,
                            "price_issues": [],
                            "menu_issues": menu_issues,
                        }
                    )

            updated_locations = _apply_pending_sales(
                pending_sales,
                pending_totals,
                link_products_to_locations=True,
            )
            saved_location_aliases = _store_location_aliases(pending_totals)
            price_updates, menu_updates = _apply_resolution_actions(
                {"queue": combined_queue}
            )
            if (
                updated_locations
                or price_updates
                or menu_updates
                or saved_location_aliases
            ):
                db.session.commit()
                log_activity(
                    "Uploaded terminal sales for event "
                    f"{event_id} from {state_data.get('mapping_filename') or 'uploaded file'}"
                )
                success_parts: list[str] = []
                if updated_locations:
                    success_parts.append(
                        "Terminal sales were imported for: "
                        + ", ".join(sorted(updated_locations))
                    )
                if price_updates:
                    success_parts.append(
                        "Updated product prices: "
                        + ", ".join(sorted(set(price_updates)))
                    )
                if menu_updates:
                    success_parts.append(
                        "Added products to menus: "
                        + ", ".join(sorted(set(menu_updates)))
                    )
                if saved_location_aliases:
                    success_parts.append(
                        "Remembered location mappings for: "
                        + ", ".join(sorted(saved_location_aliases))
                    )
                flash(" ".join(success_parts), "success")
            else:
                flash(
                    "No event locations were linked to the uploaded sales data.",
                    "warning",
                )
            _clear_state()
            return redirect(url_for("event.view_event", event_id=event_id))

        elif step == "map":
            payload = request.form.get("payload")
            payload_data = None
            if payload:
                try:
                    payload_data = json.loads(payload)
                except (TypeError, ValueError):
                    payload_data = None
            if payload_data is None and state_data:
                payload_data = state_data.get("payload")
                if payload_data:
                    payload = json.dumps(payload_data)
            if not payload_data:
                flash("Unable to process the uploaded sales data.", "danger")
                return redirect(url_for("event.upload_terminal_sales", event_id=event_id))

            rows = payload_data.get("rows", [])
            mapping_filename = payload_data.get("filename")
            if not rows:
                flash("No sales records were found in the uploaded file.", "warning")
                return redirect(url_for("event.upload_terminal_sales", event_id=event_id))

            sales_summary = _group_rows(rows)

            stage = request.form.get("stage")
            if not stage and request.form.get("product-resolution-step"):
                stage = "products"
            stage = stage or "locations"
            navigate = request.form.get("navigate") or ""
            active_stage = stage if stage in {"locations", "products"} else "locations"

            ignored_sales_locations = set(request.form.getlist("ignored_locations"))

            selected_mapping = {
                el.id: request.form.get(f"mapping-{el.id}", "")
                for el in open_locations
            }
            assigned_sales_locations = {
                value for value in selected_mapping.values() if value
            }

            state_data = dict(state_data or {})
            stored_mapping = {
                str(el.id): selected_mapping.get(el.id, "")
                for el in open_locations
            }
            state_data["payload"] = payload_data
            state_data["mapping_filename"] = mapping_filename
            state_data["selected_mapping"] = stored_mapping
            state_data["ignored_sales_locations"] = sorted(ignored_sales_locations)
            created_product_ids = set(created_product_ids_state)
            created_product_ids_form: set[int] = set()

            if request.method == "POST":
                for raw_created in request.form.getlist("created_product_ids"):
                    try:
                        created_id = int(raw_created)
                    except (TypeError, ValueError):
                        continue
                    created_product_ids_form.add(created_id)
                    created_product_ids.add(created_id)

            if state_data is not None:
                state_data["created_product_ids"] = sorted(created_product_ids)

            created_product_ids_state = set(created_product_ids)

            conflicting_selections = sorted(
                assigned_sales_locations.intersection(ignored_sales_locations)
            )
            if conflicting_selections:
                assignment_errors.append(
                    "Remove the ignore selection for locations that are also linked: "
                    + ", ".join(conflicting_selections)
                )

            active_sales_summary = {
                name: data
                for name, data in sales_summary.items()
                if name not in ignored_sales_locations
            }

            unassigned_sales_locations = [
                name
                for name in sales_summary.keys()
                if name not in assigned_sales_locations
                and name not in ignored_sales_locations
            ]
            product_price_lookup = _derive_price_map(active_sales_summary)

            product_names = {
                product_name
                for data in active_sales_summary.values()
                for product_name in data["products"].keys()
            }
            product_lookup: dict[str, Product] = {}
            normalized_lookup = {
                name: _normalize_product_name(name) for name in product_names
            }
            created_product_ids = set(created_product_ids_state)

            if product_names:
                product_lookup.update(
                    {
                        p.name: p
                        for p in Product.query.filter(
                            Product.name.in_(product_names)
                        ).all()
                    }
                )

                normalized_values = [
                    norm for norm in normalized_lookup.values() if norm
                ]
                alias_lookup: dict[str, TerminalSaleProductAlias] = {}
                normalized_product_candidates: dict[str, set[Product]] = {}
                if normalized_values:
                    alias_rows = (
                        TerminalSaleProductAlias.query.filter(
                            TerminalSaleProductAlias.normalized_name.in_(
                                normalized_values
                            )
                        ).all()
                    )
                    alias_lookup = {
                        alias.normalized_name: alias for alias in alias_rows
                    }
                    for original_name, normalized in normalized_lookup.items():
                        if (
                            normalized
                            and original_name not in product_lookup
                            and normalized in alias_lookup
                        ):
                            product = alias_lookup[normalized].product
                            if product is not None:
                                product_lookup[original_name] = product

                    bind = db.session.get_bind()
                    supports_sql_normalization = (
                        bind is not None
                        and getattr(bind.dialect, "name", None) not in {"sqlite"}
                    )
                    if supports_sql_normalization:
                        normalized_expression = _normalized_sql_expression(
                            Product.name
                        ).label("normalized_name")
                        for product, normalized_name in (
                            Product.query.add_columns(normalized_expression)
                            .filter(normalized_expression.in_(normalized_values))
                            .all()
                        ):
                            if not normalized_name:
                                continue
                            normalized_product_candidates.setdefault(
                                normalized_name, set()
                            ).add(product)
                    else:
                        # SQLite does not support ``regexp_replace`` out of the box,
                        # so fall back to normalizing in Python when the SQL
                        # function is unavailable.
                        for product in Product.query.all():
                            normalized_name = _normalize_product_name(product.name or "")
                            if normalized_name not in normalized_values:
                                continue
                            normalized_product_candidates.setdefault(
                                normalized_name, set()
                            ).add(product)
                    if normalized_product_candidates:
                        for original_name, normalized in normalized_lookup.items():
                            if not normalized or original_name in product_lookup:
                                continue
                            candidates = normalized_product_candidates.get(
                                normalized
                            )
                            if not candidates or len(candidates) != 1:
                                continue
                            product_lookup[original_name] = next(
                                iter(candidates)
                            )
            else:
                alias_lookup = {}

            unmatched_names = [
                name
                for name in product_names
                if product_lookup.get(name) is None
            ]

            if assignment_errors:
                active_stage = "locations"
                state_data["stage"] = "locations"
                state_token, state_data = _save_state(state_data)
                return render_template(
                    "events/upload_terminal_sales.html",
                    form=form,
                    event=ev,
                    open_locations=open_locations,
                    mapping_payload=payload,
                    mapping_filename=mapping_filename,
                    sales_summary=sales_summary,
                    sales_location_names=list(sales_summary.keys()),
                    default_mapping=selected_mapping,
                    unresolved_products=[],
                    product_choices=[],
                    product_search_options=product_search_options,
                    skip_selection_value=SKIP_SELECTION_VALUE,
                    create_selection_value=CREATE_SELECTION_VALUE,
                    resolution_errors=resolution_errors,
                    product_resolution_required=False,
                    price_discrepancies=price_discrepancies,
                    menu_mismatches=menu_mismatches,
                    warnings_required=warnings_required,
                    warnings_acknowledged=warnings_acknowledged,
                    state_token=state_token,
                    ignored_sales_locations=sorted(ignored_sales_locations),
                    assigned_sales_locations=sorted(assigned_sales_locations),
                    unassigned_sales_locations=unassigned_sales_locations,
                    assignment_errors=assignment_errors,
                    product_mapping_preview=product_mapping_preview,
                    active_stage=active_stage,
                    product_form=product_form,
                    created_product_ids=sorted(created_product_ids_state),
                    wizard_stage="locations",
                )

            if unmatched_names:
                product_resolution_required = True
                resolution_requested = (
                    stage == "products"
                    and navigate != "back"
                    and request.form.get("product-resolution-step") == "1"
                )
                if not product_choices:
                    product_choices = Product.query.order_by(Product.name).all()
                product_search_options = [
                    {
                        "id": str(product.id),
                        "value": f"{product.name} (ID: {product.id})",
                        "label": product.name,
                    }
                    for product in product_choices
                ]

                manual_mappings: dict[str, Product] = {}
                skipped_products: list[str] = []
                product_selections_state: dict[str, str] = {}
                created_product_map = dict(
                    (state_data.get("product_creations") or {})
                )
                if not created_product_map:
                    created_product_map = {}

                for idx, original_name in enumerate(unmatched_names):
                    field_name = f"product-match-{idx}"
                    selected_value = request.form.get(field_name)
                    selected_product = None
                    skip_selected = selected_value == SKIP_SELECTION_VALUE
                    product_selections_state[original_name] = selected_value or ""

                    if selected_value:
                        if skip_selected:
                            skipped_products.append(original_name)
                            created_product_map.pop(original_name, None)
                        elif selected_value == CREATE_SELECTION_VALUE:
                            resolution_errors.append(
                                f"Create the product for '{original_name}' before continuing."
                            )
                            created_product_map.pop(original_name, None)
                        else:
                            try:
                                product_id = int(selected_value)
                            except (TypeError, ValueError):
                                resolution_errors.append(
                                    f"Invalid product selection for {original_name}."
                                )
                                created_product_map.pop(original_name, None)
                            else:
                                selected_product = db.session.get(
                                    Product, product_id
                                )
                                if selected_product is None:
                                    resolution_errors.append(
                                        f"Selected product is no longer available for {original_name}."
                                    )
                                    created_product_map.pop(original_name, None)
                                else:
                                    product_lookup[original_name] = selected_product
                                    manual_mappings[original_name] = selected_product
                                    if (
                                        product_id in created_product_ids_form
                                        or product_id
                                        in (state_data.get("created_product_ids") or [])
                                    ):
                                        created_product_map[original_name] = product_id
                                    else:
                                        created_product_map.pop(original_name, None)
                    elif resolution_requested:
                        resolution_errors.append(
                            f"Select a product or skip '{original_name}' to continue."
                        )
                        created_product_map.pop(original_name, None)
                    else:
                        created_product_map.pop(original_name, None)

                    unresolved_products.append(
                        {
                            "field": field_name,
                            "name": original_name,
                            "selected": selected_value or "",
                            "price": product_price_lookup.get(original_name),
                            "created_product_id": created_product_map.get(
                                original_name
                            ),
                        }
                    )

                state_data["product_selections"] = product_selections_state
                pending_creations = [
                    name
                    for name, product_id in created_product_map.items()
                    if product_id
                ]
                created_product_ids = {
                    product_id
                    for product_id in created_product_map.values()
                    if product_id
                }
                state_data["created_product_ids"] = sorted(created_product_ids)
                state_data["product_creations"] = {
                    name: product_id
                    for name, product_id in created_product_map.items()
                    if product_id
                }
                created_product_ids_state = set(created_product_ids)
                product_creations_state = {
                    name: product_id
                    for name, product_id in created_product_map.items()
                    if product_id
                }

                if not resolution_requested:
                    active_stage = (
                        "locations" if navigate == "back" else "products"
                    )
                    state_data["stage"] = active_stage
                    state_token, state_data = _save_state(state_data)
                    return render_template(
                        "events/upload_terminal_sales.html",
                        form=form,
                        event=ev,
                        open_locations=open_locations,
                        mapping_payload=payload,
                        mapping_filename=mapping_filename,
                        sales_summary=sales_summary,
                        sales_location_names=list(sales_summary.keys()),
                        default_mapping=selected_mapping,
                        unresolved_products=unresolved_products,
                        product_choices=product_choices,
                        product_search_options=product_search_options,
                        skip_selection_value=SKIP_SELECTION_VALUE,
                        create_selection_value=CREATE_SELECTION_VALUE,
                        resolution_errors=resolution_errors,
                        product_resolution_required=True,
                        price_discrepancies=price_discrepancies,
                        menu_mismatches=menu_mismatches,
                        warnings_required=warnings_required,
                        warnings_acknowledged=warnings_acknowledged,
                        state_token=state_token,
                        ignored_sales_locations=sorted(ignored_sales_locations),
                        assigned_sales_locations=sorted(assigned_sales_locations),
                        unassigned_sales_locations=unassigned_sales_locations,
                        assignment_errors=assignment_errors,
                        product_mapping_preview=product_mapping_preview,
                        active_stage=active_stage,
                        product_form=product_form,
                        created_product_ids=sorted(created_product_ids),
                        wizard_stage="products",
                    )

                if (
                    len(manual_mappings) + len(skipped_products)
                    != len(unmatched_names)
                ):
                    resolution_errors.append(
                        "Select a product or skip each unmatched entry to continue."
                    )

                if resolution_errors:
                    active_stage = "products"
                    state_data["stage"] = "products"
                    state_token, state_data = _save_state(state_data)
                    return render_template(
                        "events/upload_terminal_sales.html",
                        form=form,
                        event=ev,
                        open_locations=open_locations,
                        mapping_payload=payload,
                        mapping_filename=mapping_filename,
                        sales_summary=sales_summary,
                        sales_location_names=list(sales_summary.keys()),
                        default_mapping=selected_mapping,
                        unresolved_products=unresolved_products,
                        product_choices=product_choices,
                        product_search_options=product_search_options,
                        skip_selection_value=SKIP_SELECTION_VALUE,
                        create_selection_value=CREATE_SELECTION_VALUE,
                        resolution_errors=resolution_errors,
                        product_resolution_required=True,
                        price_discrepancies=price_discrepancies,
                        menu_mismatches=menu_mismatches,
                        warnings_required=warnings_required,
                        warnings_acknowledged=warnings_acknowledged,
                        state_token=state_token,
                        ignored_sales_locations=sorted(ignored_sales_locations),
                        assigned_sales_locations=sorted(assigned_sales_locations),
                        unassigned_sales_locations=unassigned_sales_locations,
                        assignment_errors=assignment_errors,
                        product_mapping_preview=product_mapping_preview,
                        active_stage=active_stage,
                        product_form=product_form,
                        created_product_ids=sorted(created_product_ids),
                        wizard_stage="products",
                    )

                if pending_creations:
                    pending_recipe_links: list[tuple[Product, Item]] = []
                    countable_targets: list[tuple[str, Product, str, str]] = []
                    countable_interaction = countable_stage_requested

                    for original_name in pending_creations:
                        product = manual_mappings.get(original_name)
                        if product is None:
                            continue
                        field_name = f"countable-item-{product.id}"
                        selected_raw = (request.form.get(field_name) or "").strip()
                        if selected_raw:
                            countable_interaction = True
                        countable_targets.append(
                            (
                                original_name,
                                product,
                                field_name,
                                selected_raw,
                            )
                        )

                    if countable_interaction and countable_targets:
                        item_options = (
                            Item.query.filter_by(archived=False)
                            .order_by(Item.name)
                            .all()
                        )
                        item_lookup = {str(item.id): item for item in item_options}
                        countable_item_options = [
                            {
                                "id": str(item.id),
                                "label": f"{item.name} ({get_unit_label(item.base_unit)})",
                            }
                            for item in item_options
                        ]

                        for original_name, product, field_name, selected_raw in countable_targets:
                            selected_item = (
                                item_lookup.get(selected_raw) if selected_raw else None
                            )
                            countable_products.append(
                                {
                                    "product_id": product.id,
                                    "product_name": product.name,
                                    "field": field_name,
                                    "selected": selected_raw,
                                }
                            )
                            if selected_item is None:
                                if selected_raw and selected_raw not in item_lookup:
                                    countable_selection_errors.append(
                                        "The selected countable item is no longer available "
                                        f"for {product.name}."
                                    )
                                elif countable_stage_requested:
                                    countable_selection_errors.append(
                                        "Select a countable item to track inventory for "
                                        f"{product.name}."
                                    )
                            else:
                                pending_recipe_links.append((product, selected_item))

                        expected_links = len(pending_recipe_links)
                        required_links = len(countable_targets)

                        if (
                            countable_selection_errors
                            or expected_links != required_links
                        ):
                            active_stage = "products"
                            state_data["stage"] = "products"
                            state_token, state_data = _save_state(state_data)
                            if (
                                countable_stage_requested
                                and not countable_selection_errors
                            ):
                                countable_selection_errors.append(
                                    "Choose a countable item for each newly created product before continuing."
                                )
                            return render_template(
                                "events/upload_terminal_sales.html",
                                form=form,
                                event=ev,
                                open_locations=open_locations,
                                mapping_payload=payload,
                                mapping_filename=mapping_filename,
                                sales_summary=sales_summary,
                                sales_location_names=list(sales_summary.keys()),
                                default_mapping=selected_mapping,
                                unresolved_products=unresolved_products,
                                product_choices=product_choices,
                                product_search_options=product_search_options,
                                skip_selection_value=SKIP_SELECTION_VALUE,
                                create_selection_value=CREATE_SELECTION_VALUE,
                                resolution_errors=resolution_errors,
                                product_resolution_required=True,
                                price_discrepancies=price_discrepancies,
                                menu_mismatches=menu_mismatches,
                                warnings_required=warnings_required,
                                warnings_acknowledged=warnings_acknowledged,
                                state_token=state_token,
                                ignored_sales_locations=sorted(ignored_sales_locations),
                                assigned_sales_locations=sorted(assigned_sales_locations),
                                unassigned_sales_locations=unassigned_sales_locations,
                                assignment_errors=assignment_errors,
                                product_mapping_preview=product_mapping_preview,
                                active_stage=active_stage,
                                countable_products=countable_products,
                                countable_item_options=countable_item_options,
                                countable_selection_errors=countable_selection_errors,
                                gl_codes=_get_purchase_gl_codes(),
                                product_form=product_form,
                                created_product_ids=sorted(created_product_ids),
                                wizard_stage="products",
                            )

                        for product, item_obj in pending_recipe_links:
                            existing_recipe = next(
                                (
                                    recipe
                                    for recipe in product.recipe_items
                                    if recipe.item_id == item_obj.id
                                ),
                                None,
                            )
                            if existing_recipe:
                                existing_recipe.countable = True
                                if not existing_recipe.quantity:
                                    existing_recipe.quantity = 1.0
                            else:
                                db.session.add(
                                    ProductRecipeItem(
                                        product_id=product.id,
                                        item_id=item_obj.id,
                                        quantity=1.0,
                                        countable=True,
                                    )
                                )

                        countable_products = []
                        countable_item_options = []
                        countable_selection_errors = []
                state_data["created_product_ids"] = sorted(created_product_ids)

                if manual_mappings and normalized_lookup:
                    for original_name, product in manual_mappings.items():
                        normalized = normalized_lookup.get(original_name, "")
                        if not normalized:
                            continue
                        alias = alias_lookup.get(normalized)
                        if alias is None:
                            alias = TerminalSaleProductAlias(
                                source_name=original_name,
                                normalized_name=normalized,
                                product=product,
                            )
                            db.session.add(alias)
                            alias_lookup[normalized] = alias
                        else:
                            alias.source_name = original_name
                            alias.product = product

                product_resolution_required = False

            pending_sales: list[dict] = []
            pending_totals: list[dict] = []
            selected_locations: list[str] = []
            issue_queue: list[dict] = []
            preview_lookup: dict[int, dict] = {}
            location_allowed_products: dict[int, set[int]] = {}
            menu_candidate_lookup: dict[int, dict] = {}
            for el in open_locations:
                selected_loc = request.form.get(f"mapping-{el.id}")
                if not selected_loc:
                    continue
                if selected_loc in ignored_sales_locations:
                    continue
                loc_sales = active_sales_summary.get(selected_loc)
                if not loc_sales:
                    continue
                location_updated = False
                price_issues: list[dict] = []
                menu_issues: list[dict] = []
                product_variances: list[dict] = []
                unmatched_entries: list[dict] = []
                price_mismatch_details: list[dict] = []
                menu_issue_details: list[dict] = []
                for prod_name, product_data in loc_sales["products"].items():
                    product = product_lookup.get(prod_name)
                    quantity_value = coerce_float(
                        product_data.get("quantity", 0.0)
                    ) or 0.0
                    file_prices_raw = product_data.get("prices") or []
                    file_prices = [
                        coerce_float(price)
                        for price in file_prices_raw
                        if price is not None
                    ]
                    file_amount = coerce_float(product_data.get("amount"))
                    if file_amount is None and file_prices:
                        file_amount = quantity_value * file_prices[0]
                    if not product:
                        unmatched_entries.append(
                            {
                                "product_name": prod_name,
                                "quantity": quantity_value,
                                "file_amount": file_amount,
                                "file_prices": file_prices,
                                "sales_location": selected_loc,
                            }
                        )
                        continue
                    allowed_products = location_allowed_products.get(el.id)
                    if allowed_products is None:
                        allowed_products = set()
                        if el.location:
                            allowed_products.update(p.id for p in el.location.products)
                            if el.location.current_menu is not None:
                                allowed_products.update(
                                    p.id for p in el.location.current_menu.products
                                )
                        location_allowed_products[el.id] = allowed_products

                    location_obj = el.location
                    if location_obj and not allowed_products:
                        menu_entry = menu_candidate_lookup.setdefault(
                            el.id,
                            {
                                "event_location_id": el.id,
                                "location_name": (
                                    location_obj.name
                                    if location_obj and location_obj.name
                                    else f"Event location #{el.id}"
                                ),
                                "menu_name": (
                                    location_obj.current_menu.name
                                    if location_obj and location_obj.current_menu
                                    else None
                                ),
                                "products": {},
                            },
                        )
                        menu_entry["products"][product.id] = {
                            "product_id": product.id,
                            "product_name": product.name,
                            "sales_location": selected_loc,
                        }
                        # Menu additions are reviewed separately after the mapping
                        # wizard completes, so defer adding products to the menu here.
                    app_price_value = coerce_float(product.price)
                    pending_sales.append(
                        {
                            "event_location_id": el.id,
                            "product_id": product.id,
                            "product_name": product.name,
                            "source_name": prod_name,
                            "product_price": app_price_value,
                            "normalized_name": normalized_lookup.get(prod_name, ""),
                            "quantity": quantity_value,
                        }
                    )
                    location_updated = True

                    preview_entry = preview_lookup.setdefault(
                        el.id,
                        {
                            "event_location_id": el.id,
                            "event_location_name": (
                                el.location.name
                                if el.location and el.location.name
                                else f"Event location #{el.id}"
                            ),
                            "sales_location_name": selected_loc,
                            "products": [],
                        },
                    )
                    preview_entry["products"].append(
                        {
                            "source_name": prod_name,
                            "matched_product_id": product.id,
                            "matched_product_name": product.name,
                            "quantity": quantity_value,
                            "file_prices": [
                                price for price in file_prices if price is not None
                            ],
                            "file_amount": file_amount,
                            "app_price": app_price_value,
                        }
                    )

                    if file_prices and not all(
                        _prices_match(price, product.price) for price in file_prices
                    ):
                        target_price = file_prices[0]
                        price_issues.append(
                            {
                                "product": product.name,
                                "product_id": product.id,
                                "file_prices": file_prices,
                                "app_price": product.price,
                                "sales_location": selected_loc,
                                "resolution": None,
                                "target_price": target_price,
                            }
                        )
                        price_mismatch_details.append(
                            {
                                "product_id": product.id,
                                "product_name": product.name,
                                "file_prices": file_prices,
                                "app_price": app_price_value,
                                "sales_location": selected_loc,
                            }
                        )

                    if (
                        allowed_products
                        and el.location
                        and product.id not in allowed_products
                    ):
                        menu_issues.append(
                            {
                                "product": product.name,
                                "product_id": product.id,
                                "sales_location": selected_loc,
                                "menu_name": (
                                    el.location.current_menu.name
                                    if el.location.current_menu
                                    else None
                                ),
                                "resolution": None,
                            }
                        )
                        menu_issue_details.append(
                            {
                                "product_id": product.id,
                                "product_name": product.name,
                                "sales_location": selected_loc,
                                "menu_name": (
                                    el.location.current_menu.name
                                    if el.location.current_menu
                                    else None
                                ),
                            }
                        )

                    product_variances.append(
                        {
                            "product_id": product.id,
                            "product_name": product.name,
                            "quantity": quantity_value,
                            "file_amount": file_amount,
                            "file_prices": file_prices,
                            "app_price": app_price_value,
                            "sales_location": selected_loc,
                        }
                    )
            variance_details = {
                "products": product_variances,
                "price_mismatches": price_mismatch_details,
                "menu_issues": menu_issue_details,
                "unmapped_products": unmatched_entries,
            }

            if _should_store_terminal_summary(
                loc_sales, location_updated, unmatched_entries
            ):
                selected_locations.append(el.location.name)
                pending_totals.append(
                    {
                        "event_location_id": el.id,
                        "source_location": selected_loc,
                        "total_quantity": loc_sales.get("total"),
                        "total_amount": loc_sales.get("total_amount"),
                        "net_including_tax_total": loc_sales.get(
                            "net_including_tax_total"
                        ),
                        "discount_total": loc_sales.get("discount_total"),
                        "variance_details": variance_details,
                    }
                )

            if location_updated:
                if price_issues or menu_issues:
                    issue_queue.append(
                        {
                            "event_location_id": el.id,
                            "location_name": el.location.name,
                            "sales_location": selected_loc,
                            "price_issues": price_issues,
                            "menu_issues": menu_issues,
                        }
                    )

            if preview_lookup:
                product_mapping_preview = [
                    preview_lookup[el.id]
                    for el in open_locations
                    if el.id in preview_lookup
                ]
            else:
                product_mapping_preview = []

            if menu_candidate_lookup:
                menu_candidates = []
                for el in open_locations:
                    candidate = menu_candidate_lookup.get(el.id)
                    if not candidate:
                        continue
                    products = list(candidate.get("products", {}).values())
                    products.sort(
                        key=lambda info: normalize_name_for_sorting(
                            info.get("product_name", "")
                        )
                    )
                    menu_candidates.append(
                        {
                            "event_location_id": candidate.get("event_location_id", el.id),
                            "location_name": candidate.get("location_name")
                            or (
                                el.location.name
                                if el.location and el.location.name
                                else f"Event location #{el.id}"
                            ),
                            "menu_name": candidate.get("menu_name"),
                            "products": products,
                        }
                    )
            else:
                menu_candidates = []

            existing_selection = (
                state_data.get("menu_candidate_selection")
                if isinstance(state_data, dict)
                else {}
            )
            if not isinstance(existing_selection, dict):
                existing_selection = {}
            selection_map: dict[str, bool] = {}
            for candidate in menu_candidates:
                for product in candidate.get("products", []):
                    key = f"{candidate['event_location_id']}:{product['product_id']}"
                    selection_map[key] = bool(existing_selection.get(key, True))

            if isinstance(state_data, dict):
                state_data["menu_candidates"] = menu_candidates
                if selection_map:
                    state_data["menu_candidate_selection"] = selection_map
                else:
                    state_data.pop("menu_candidate_selection", None)
            elif menu_candidates:
                state_data = {"menu_candidates": menu_candidates}
                if selection_map:
                    state_data["menu_candidate_selection"] = selection_map

            if issue_queue:
                stored_mapping = {
                    str(key): value for key, value in selected_mapping.items()
                }
                state_data = state_data or {}
                state_data["queue"] = issue_queue
                state_data["pending_sales"] = pending_sales
                state_data["selected_locations"] = selected_locations
                state_data["pending_totals"] = pending_totals
                state_data["issue_index"] = 0
                state_data["ignored_sales_locations"] = sorted(ignored_sales_locations)
                state_data["selected_mapping"] = stored_mapping
                state_data["stage"] = "menus"
                state_token, state_data = _save_state(state_data)
                active_stage = "menus"
                return render_template(
                    "events/upload_terminal_sales.html",
                    form=form,
                    event=ev,
                    open_locations=open_locations,
                    mapping_payload=payload,
                    mapping_filename=mapping_filename,
                    sales_summary=sales_summary,
                    sales_location_names=list(sales_summary.keys()),
                    default_mapping=selected_mapping,
                    unresolved_products=[],
                    product_choices=product_choices,
                    product_search_options=product_search_options,
                    skip_selection_value=SKIP_SELECTION_VALUE,
                    create_selection_value=CREATE_SELECTION_VALUE,
                    resolution_errors=resolution_errors,
                    product_resolution_required=False,
                    price_discrepancies={},
                    menu_mismatches={},
                    warnings_required=False,
                    warnings_acknowledged=False,
                    state_token=state_token,
                    issue_index=0,
                    current_issue=issue_queue[0],
                    remaining_locations=len(issue_queue) - 1,
                    selected_locations=selected_locations,
                    issue_total=len(issue_queue),
                    menu_candidates=menu_candidates,
                    menu_candidate_selection=selection_map,
                    ignored_sales_locations=sorted(ignored_sales_locations),
                    assigned_sales_locations=sorted(assigned_sales_locations),
                    unassigned_sales_locations=unassigned_sales_locations,
                    assignment_errors=assignment_errors,
                    product_mapping_preview=product_mapping_preview,
                    active_stage=active_stage,
                    product_form=product_form,
                    created_product_ids=sorted(created_product_ids),
                    wizard_stage="menus",
                )

            if navigate and navigate != "finish":
                active_stage = "locations" if navigate == "back" else "products"
                wizard_stage_value = active_stage
                return render_template(
                    "events/upload_terminal_sales.html",
                    form=form,
                    event=ev,
                    open_locations=open_locations,
                    mapping_payload=payload,
                    mapping_filename=mapping_filename,
                    sales_summary=sales_summary,
                    sales_location_names=list(sales_summary.keys()),
                    default_mapping=selected_mapping,
                    unresolved_products=[],
                    product_choices=product_choices,
                    product_search_options=product_search_options,
                    skip_selection_value=SKIP_SELECTION_VALUE,
                    create_selection_value=CREATE_SELECTION_VALUE,
                    resolution_errors=resolution_errors,
                    product_resolution_required=False,
                    price_discrepancies=price_discrepancies,
                    menu_mismatches=menu_mismatches,
                    warnings_required=warnings_required,
                    warnings_acknowledged=warnings_acknowledged,
                    ignored_sales_locations=sorted(ignored_sales_locations),
                    assigned_sales_locations=sorted(assigned_sales_locations),
                    unassigned_sales_locations=unassigned_sales_locations,
                    assignment_errors=assignment_errors,
                    product_mapping_preview=product_mapping_preview,
                    active_stage=active_stage,
                    countable_products=countable_products,
                    countable_item_options=countable_item_options,
                    countable_selection_errors=countable_selection_errors,
                    gl_codes=_get_purchase_gl_codes() if countable_products else [],
                    product_form=product_form,
                    created_product_ids=sorted(created_product_ids),
                    wizard_stage=wizard_stage_value,
                )

            if navigate == "finish" and menu_candidates:
                state_data = state_data or {}
                state_data.setdefault("queue", [])
                state_data["pending_sales"] = pending_sales
                state_data["pending_totals"] = pending_totals
                state_data["selected_locations"] = selected_locations
                state_data["stage"] = "menus"
                state_token, state_data = _save_state(state_data)
                active_stage = "menus"
                return render_template(
                    "events/upload_terminal_sales.html",
                    form=form,
                    event=ev,
                    open_locations=open_locations,
                    mapping_payload=payload,
                    mapping_filename=mapping_filename,
                    sales_summary=sales_summary,
                    sales_location_names=list(sales_summary.keys()),
                    default_mapping=selected_mapping,
                    unresolved_products=[],
                    product_choices=product_choices,
                    product_search_options=product_search_options,
                    skip_selection_value=SKIP_SELECTION_VALUE,
                    create_selection_value=CREATE_SELECTION_VALUE,
                    resolution_errors=resolution_errors,
                    product_resolution_required=False,
                    price_discrepancies=price_discrepancies,
                    menu_mismatches=menu_mismatches,
                    warnings_required=warnings_required,
                    warnings_acknowledged=warnings_acknowledged,
                    state_token=state_token,
                    issue_index=len(issue_queue),
                    current_issue=None,
                    remaining_locations=0,
                    selected_locations=selected_locations,
                    issue_total=len(issue_queue),
                    menu_candidates=menu_candidates,
                    menu_candidate_selection=selection_map,
                    ignored_sales_locations=sorted(ignored_sales_locations),
                    assigned_sales_locations=sorted(assigned_sales_locations),
                    unassigned_sales_locations=unassigned_sales_locations,
                    assignment_errors=assignment_errors,
                    product_mapping_preview=product_mapping_preview,
                    active_stage=active_stage,
                    countable_products=countable_products,
                    countable_item_options=countable_item_options,
                    countable_selection_errors=countable_selection_errors,
                    gl_codes=_get_purchase_gl_codes() if countable_products else [],
                    product_form=product_form,
                    created_product_ids=sorted(created_product_ids),
                    wizard_stage="menus",
                )

            updated_locations = _apply_pending_sales(
                pending_sales,
                pending_totals,
                link_products_to_locations=True,
            )
            saved_location_aliases = _store_location_aliases(pending_totals)
            if updated_locations or saved_location_aliases:
                db.session.commit()
                log_activity(
                    "Uploaded terminal sales for event "
                    f"{event_id} from {mapping_filename or 'uploaded file'}"
                )
                success_parts = []
                if updated_locations:
                    success_parts.append(
                        "Terminal sales were imported for: "
                        + ", ".join(sorted(updated_locations))
                    )
                if saved_location_aliases:
                    success_parts.append(
                        "Remembered location mappings for: "
                        + ", ".join(sorted(saved_location_aliases))
                    )
                flash(" ".join(success_parts), "success")
            else:
                flash(
                    "No event locations were linked to the uploaded sales data.",
                    "warning",
                )
            return redirect(url_for("event.view_event", event_id=event_id))
        elif step:
            flash("Unable to process the uploaded sales data.", "danger")
            return redirect(url_for("event.upload_terminal_sales", event_id=event_id))

    if form.validate_on_submit():
        file = form.file.data
        filename = secure_filename(file.filename)
        ext = os.path.splitext(filename)[1].lower()
        filepath = os.path.join(current_app.config["UPLOAD_FOLDER"], filename)
        file.save(filepath)

        rows: list[dict] = []

        def add_row(
            loc,
            name,
            qty,
            price=None,
            amount=None,
            net_including_tax_total=None,
            discounts_total=None,
            *,
            is_location_total: bool = False,
        ):
            if not loc or not isinstance(loc, str):
                return
            loc = loc.strip()
            if not loc:
                return
            product_name = None
            if not is_location_total:
                if not name or not isinstance(name, str):
                    return
                product_name = name.strip()
                if not product_name:
                    return
            elif isinstance(name, str):
                product_name = name.strip() or None
            price_value = parse_terminal_sales_number(price)
            amount_value = parse_terminal_sales_number(amount)
            net_including_value = parse_terminal_sales_number(
                net_including_tax_total
            )
            discounts_value = parse_terminal_sales_number(discounts_total)

            quantity_value = parse_terminal_sales_number(qty)
            quantity_value = derive_terminal_sales_quantity(
                quantity_value,
                price=price_value,
                amount=amount_value,
                net_including_tax_total=net_including_value,
                discounts_total=discounts_value,
            )
            if quantity_value is None and not is_location_total:
                return
            entry = {
                "location": loc,
            }
            if is_location_total:
                entry["is_location_total"] = True
            if product_name:
                entry["product"] = product_name
            if quantity_value is not None:
                entry["quantity"] = quantity_value
            if price_value is not None:
                entry["price"] = price_value
            if amount_value is not None:
                entry["amount"] = amount_value
            if net_including_value is not None:
                entry["net_including_tax_total"] = net_including_value
            if discounts_value is not None:
                entry["discount_total"] = discounts_value
            rows.append(entry)

        try:
            if ext in {".xls", ".xlsx"}:
                def _iter_excel_rows(path: str, extension: str):
                    if extension == ".xls":
                        try:
                            import xlrd  # type: ignore
                        except ModuleNotFoundError:
                            try:
                                from app.vendor import xlrd  # type: ignore
                            except ImportError:
                                raise RuntimeError("legacy_xls_missing") from None
                        try:
                            book = xlrd.open_workbook(path)
                        except Exception as exc:  # pragma: no cover - defensive
                            raise RuntimeError("legacy_xls_error") from exc

                        try:
                            sheet = book.sheet_by_index(0)
                        except IndexError as exc:
                            raise RuntimeError("legacy_xls_error") from exc

                        try:
                            for row_idx in range(sheet.nrows):
                                yield [
                                    sheet.cell_value(row_idx, col_idx)
                                    for col_idx in range(sheet.ncols)
                                ]
                        finally:  # pragma: no branch - ensure resources freed
                            try:
                                book.release_resources()
                            except AttributeError:
                                pass
                    else:
                        try:
                            from openpyxl import load_workbook
                        except ImportError as exc:  # pragma: no cover - env issue
                            raise RuntimeError("xlsx_missing") from exc

                        try:
                            workbook = load_workbook(
                                path, read_only=True, data_only=True
                            )
                        except Exception as exc:
                            raise RuntimeError("xlsx_error") from exc

                        try:
                            sheet = workbook.active
                            for row in sheet.iter_rows(values_only=True):
                                yield list(row)
                        finally:
                            workbook.close()

                try:
                    rows_iter = _iter_excel_rows(filepath, ext)
                except RuntimeError as exc:
                    reason = str(exc)
                    if reason == "legacy_xls_missing":
                        flash(
                            "Legacy Excel support is unavailable on this server.",
                            "danger",
                        )
                        current_app.logger.exception(
                            "xlrd is required to read legacy .xls files"
                        )
                    else:
                        flash(
                            "The uploaded Excel file could not be read.",
                            "danger",
                        )
                        current_app.logger.exception(
                            "Failed to parse Excel file during terminal sales upload"
                        )
                    return redirect(
                        url_for("event.upload_terminal_sales", event_id=event_id)
                    )

                current_loc = None
                for row in rows_iter:
                    location_name = extract_terminal_sales_location(row)
                    if location_name:
                        current_loc = location_name
                        continue

                    if not current_loc:
                        continue

                    second = row[1] if len(row) > 1 else None
                    first_cell = row[0] if row else None
                    quantity_cell = row[4] if len(row) > 4 else None
                    amount_cell = row[5] if len(row) > 5 else None
                    net_cell = row[7] if len(row) > 7 else None
                    discount_cell = row[8] if len(row) > 8 else None

                    summary_quantity = parse_terminal_sales_number(quantity_cell)
                    summary_amount = parse_terminal_sales_number(amount_cell)
                    summary_net = parse_terminal_sales_number(net_cell)
                    summary_discount = parse_terminal_sales_number(discount_cell)

                    if (
                        terminal_sales_cell_is_blank(first_cell)
                        and not isinstance(second, str)
                        and (
                            summary_quantity is not None
                            or summary_amount is not None
                            or summary_net is not None
                            or summary_discount is not None
                        )
                    ):
                        add_row(
                            current_loc,
                            None,
                            quantity_cell,
                            price=None,
                            amount=amount_cell,
                            net_including_tax_total=net_cell,
                            discounts_total=discount_cell,
                            is_location_total=True,
                        )
                        continue

                    if not isinstance(second, str):
                        continue

                    quantity = quantity_cell
                    price = row[2] if len(row) > 2 else None
                    quantity_value = summary_quantity
                    discounts = None
                    if quantity_value is not None and abs(quantity_value) > 1e-9:
                        net_including = (
                            summary_net
                        )
                        discounts = (
                            summary_discount
                        )
                        if net_including is not None:
                            price = (
                                net_including + (discounts or 0.0)
                            ) / quantity_value
                    amount = amount_cell
                    net_including_total = net_cell
                    add_row(
                        current_loc,
                        second,
                        quantity,
                        price,
                        amount,
                        net_including_tax_total=net_including_total,
                        discounts_total=discounts,
                    )
            elif ext == ".pdf":
                import pdfplumber

                with pdfplumber.open(filepath) as pdf:
                    text = "\n".join(
                        page.extract_text() or "" for page in pdf.pages
                    )
                current_loc = None
                for line in text.splitlines():
                    line = line.strip()
                    if not line:
                        continue
                    if not line[0].isdigit():
                        current_loc = line
                        continue
                    if current_loc is None:
                        continue
                    parts = line.split()
                    idx = 1
                    while (
                        idx < len(parts)
                        and not parts[idx].replace(".", "", 1).isdigit()
                    ):
                        idx += 1
                    if idx + 2 < len(parts):
                        name = " ".join(parts[1:idx])
                        qty = parts[idx + 2]
                        add_row(current_loc, name, qty)
        finally:
            try:
                os.remove(filepath)
            except OSError:
                pass

        if not rows:
            flash(
                "No sales records were detected in the uploaded file.",
                "warning",
            )
        else:
            rows_data = rows

            sales_summary = _group_rows(rows_data)
            sales_location_names = list(sales_summary.keys())
            mapping_payload = json.dumps(
                {"rows": rows_data, "filename": filename}
            )
            mapping_filename = filename
            default_mapping = suggest_terminal_sales_location_mapping(
                open_locations, sales_summary
            )
            assigned_sales_locations = {
                value for value in default_mapping.values() if value
            }
            unassigned_sales_locations = [
                name
                for name in sales_location_names
                if name not in assigned_sales_locations
            ]

            _clear_state()
            initial_state = {
                "stage": "locations",
                "payload": {"rows": rows_data, "filename": filename},
                "mapping_filename": filename,
                "selected_mapping": {
                    str(key): value for key, value in default_mapping.items()
                },
                "ignored_sales_locations": [],
                "warnings_acknowledged": False,
                "created_product_ids": [],
                "product_creations": {},
            }
            state_token, state_data = _save_state(initial_state)

    if state_data:
        wizard_stage = state_data.get("stage", wizard_stage)
        issue_index = state_data.get("issue_index", issue_index)
        selected_locations = state_data.get("selected_locations") or selected_locations
        created_product_ids_state = set(
            state_data.get("created_product_ids") or []
        )
        product_creations_state = dict(state_data.get("product_creations") or {})

    if request.method != "POST" and state_data and wizard_stage in {"locations", "products", "menus"}:
        payload_data = state_data.get("payload") or {}
        if payload_data:
            mapping_payload = json.dumps(payload_data)
            rows = payload_data.get("rows") or []
            sales_summary = _group_rows(rows)
            sales_location_names = list(sales_summary.keys())
        mapping_filename = state_data.get("mapping_filename") or mapping_filename
        stored_mapping = state_data.get("selected_mapping") or {}
        default_mapping = {}
        for key, value in stored_mapping.items():
            try:
                default_mapping[int(key)] = value
            except (TypeError, ValueError):
                continue
        ignored_sales_locations = set(state_data.get("ignored_sales_locations") or [])
        assigned_sales_locations = {value for value in default_mapping.values() if value}
        unassigned_sales_locations = [
            name
            for name in sales_location_names
            if name not in assigned_sales_locations
            and name not in ignored_sales_locations
        ]
        if wizard_stage == "products":
            product_resolution_required = True
            if not product_choices:
                product_choices = Product.query.order_by(Product.name).all()
            product_search_options = [
                {
                    "id": str(product.id),
                    "value": f"{product.name} (ID: {product.id})",
                    "label": product.name,
                }
                for product in product_choices
            ]
            active_sales_summary = {
                name: data
                for name, data in sales_summary.items()
                if name not in ignored_sales_locations
            }
            product_price_lookup = _derive_price_map(active_sales_summary)
            product_selections = state_data.get("product_selections") or {}
            unresolved_products = []
            for idx, original_name in enumerate(product_selections.keys()):
                unresolved_products.append(
                    {
                        "field": f"product-match-{idx}",
                        "name": original_name,
                        "selected": product_selections.get(original_name, ""),
                        "price": product_price_lookup.get(original_name),
                        "created_product_id": product_creations_state.get(
                            original_name
                        ),
                    }
                )
            active_stage = "products"
        elif wizard_stage == "menus":
            queue = state_data.get("queue") or []
            total_locations = len(queue)
            if queue and 0 <= issue_index < len(queue):
                current_issue = queue[issue_index]
                remaining_locations = len(queue) - issue_index - 1
            selected_locations = state_data.get("selected_locations") or []
            warnings_acknowledged = state_data.get("warnings_acknowledged", False)
            active_stage = "menus"
        else:
            active_stage = "locations"

    return render_template(
        "events/upload_terminal_sales.html",
        form=form,
        event=ev,
        open_locations=open_locations,
        mapping_payload=mapping_payload,
        mapping_filename=mapping_filename,
        sales_summary=sales_summary,
        sales_location_names=sales_location_names,
        default_mapping=default_mapping,
        unresolved_products=unresolved_products,
        product_choices=product_choices,
        product_search_options=product_search_options,
        skip_selection_value=SKIP_SELECTION_VALUE,
        create_selection_value=CREATE_SELECTION_VALUE,
        resolution_errors=resolution_errors,
        product_resolution_required=product_resolution_required,
        price_discrepancies=price_discrepancies,
        menu_mismatches=menu_mismatches,
        warnings_required=warnings_required,
        warnings_acknowledged=warnings_acknowledged,
        state_token=state_token,
        current_issue=current_issue,
        issue_index=issue_index,
        remaining_locations=remaining_locations,
        selected_locations=selected_locations,
        issue_total=total_locations,
        ignored_sales_locations=sorted(ignored_sales_locations),
        assigned_sales_locations=sorted(assigned_sales_locations),
        unassigned_sales_locations=unassigned_sales_locations,
        assignment_errors=assignment_errors,
        product_mapping_preview=product_mapping_preview,
        active_stage=active_stage,
        wizard_stage=wizard_stage,
        countable_products=countable_products,
        countable_item_options=countable_item_options,
        countable_selection_errors=countable_selection_errors,
        gl_codes=_get_purchase_gl_codes() if countable_products else [],
        product_form=product_form,
        created_product_ids=sorted(created_product_ids_state),
    )


@event.route(
    "/events/<int:event_id>/locations/<int:el_id>/confirm",
    methods=["GET", "POST"],
)
@login_required
def confirm_location(event_id, el_id):
    el = db.session.get(EventLocation, el_id)
    if el is None or el.event_id != event_id:
        abort(404)
    form = EventLocationConfirmForm()
    if form.validate_on_submit():
        summary_record = el.terminal_sales_summary
        manual_sales = (
            TerminalSale.query.filter_by(event_location_id=el.id).all()
        )
        has_file_summary = False
        if summary_record is not None:
            has_file_summary = any(
                field is not None
                for field in (
                    summary_record.total_amount,
                    summary_record.total_quantity,
                )
            ) or bool(summary_record.variance_details)

        if manual_sales and not has_file_summary:
            if summary_record is None:
                summary_record = EventLocationTerminalSalesSummary(
                    event_location=el
                )
                db.session.add(summary_record)

            total_quantity = sum(float(sale.quantity or 0.0) for sale in manual_sales)
            total_amount = sum(
                float(sale.quantity or 0.0)
                * float(getattr(sale.product, "price", 0.0) or 0.0)
                for sale in manual_sales
            )
            summary_record.total_quantity = total_quantity
            summary_record.total_amount = total_amount

        el.confirmed = True
        db.session.commit()
        log_activity(
            f"Confirmed event location {el_id} for event {event_id}"
        )
        flash("Location confirmed")
        return redirect(url_for("event.view_event", event_id=event_id))
    location, stand_items = _get_stand_items(el.location_id, event_id)
    stand_sheet_item_ids: set[int] = set()
    if location is not None:
        stand_sheet_item_ids.update(
            item.item_id for item in (location.stand_items or []) if item.item_id
        )

    stand_sheet_item_ids.update(
        sheet.item_id for sheet in (el.stand_sheet_items or []) if sheet.item_id
    )

    untracked_sales: list[dict[str, object]] = []
    if el.terminal_sales:
        aggregated: dict[int, dict[str, object]] = {}
        for sale in el.terminal_sales:
            quantity = float(sale.quantity or 0.0)
            if not quantity:
                continue

            product = sale.product
            if product is None:
                continue

            countable_items = [
                ri.item_id
                for ri in (product.recipe_items or [])
                if ri.countable and ri.item_id is not None
            ]
            if not countable_items:
                continue

            if not all(item_id in stand_sheet_item_ids for item_id in countable_items):
                amount = quantity * float(getattr(product, "price", 0.0) or 0.0)
                product_id = product.id
                if product_id in aggregated:
                    aggregated_entry = aggregated[product_id]
                    aggregated_entry["quantity"] += quantity
                    aggregated_entry["amount"] += amount
                else:
                    aggregated[product_id] = {
                        "product": product,
                        "product_name": getattr(product, "name", "Unnamed product"),
                        "quantity": quantity,
                        "amount": amount,
                    }

        if aggregated:
            untracked_sales = sorted(
                aggregated.values(),
                key=lambda entry: entry["product_name"].casefold()
                if isinstance(entry.get("product_name"), str)
                else "",
            )
    stand_variances: list[dict] = []
    price_lookup = _build_item_price_lookup(el, stand_items)
    for entry in stand_items:
        sheet_values = entry.get("sheet_values")
        opening_val = getattr(sheet_values, "opening_count", None) or 0.0
        in_val = getattr(sheet_values, "transferred_in", None) or 0.0
        out_val = getattr(sheet_values, "transferred_out", None) or 0.0
        eaten_val = getattr(sheet_values, "eaten", None) or 0.0
        spoiled_val = getattr(sheet_values, "spoiled", None) or 0.0
        adjustments_val = getattr(sheet_values, "adjustments", None) or 0.0
        closing_val = getattr(sheet_values, "closing_count", None) or 0.0
        sales_val = entry.get("sales") or 0.0
        variance = (
            opening_val
            + in_val
            + adjustments_val
            - out_val
            - sales_val
            - eaten_val
            - spoiled_val
            - closing_val
        )
        has_sheet = entry.get("sheet") is not None
        item_obj = entry.get("item")
        price_per_unit = (
            price_lookup.get(item_obj.id)
            if item_obj is not None and price_lookup is not None
            else None
        )
        variance_amount = (
            variance * price_per_unit
            if has_sheet and price_per_unit is not None
            else None
        )
        stand_variances.append(
            {
                "item": entry.get("item"),
                "report_unit_label": entry.get("report_unit_label"),
                "variance": variance if has_sheet else 0.0,
                "closing": closing_val if has_sheet else None,
                "price": price_per_unit,
                "variance_amount": variance_amount,
            }
        )

    app_total_quantity = sum(float(sale.quantity or 0.0) for sale in el.terminal_sales)
    app_total_amount = sum(
        float(sale.quantity or 0.0) * float(sale.product.price or 0.0)
        for sale in el.terminal_sales
    )
    summary_record = el.terminal_sales_summary
    file_total_amount = None
    file_total_quantity = None
    source_location_name = None
    if summary_record is not None:
        file_total_amount = summary_record.total_amount
        file_total_quantity = summary_record.total_quantity
        source_location_name = summary_record.source_location
        fallback_quantity, fallback_amount = _derive_summary_totals_from_details(
            summary_record.variance_details
        )
        if file_total_quantity is None and fallback_quantity is not None:
            file_total_quantity = fallback_quantity
        if file_total_amount is None and fallback_amount is not None:
            file_total_amount = fallback_amount
    amount_variance = None
    if file_total_amount is not None:
        amount_variance = app_total_amount - float(file_total_amount)

    variance_breakdown = {
        "product_deltas": [],
        "price_mismatches": [],
        "menu_issues": [],
        "unmapped_products": [],
        "summary": [],
        "has_details": False,
        "show_toggle": False,
    }
    if summary_record is not None and summary_record.variance_details:
        details = summary_record.variance_details or {}
        product_entries = details.get("products") or []
        price_entries = details.get("price_mismatches") or []
        menu_entries = details.get("menu_issues") or []

        product_ids = {
            entry.get("product_id")
            for entry in (product_entries + price_entries + menu_entries)
        }
        product_ids.discard(None)
        resolved_products: dict[int, Product] = {}
        if product_ids:
            resolved_products = {
                p.id: p
                for p in Product.query.filter(Product.id.in_(product_ids)).all()
            }

        product_deltas: list[dict] = []
        for entry in product_entries:
            product_obj = None
            product_id = entry.get("product_id")
            if product_id in resolved_products:
                product_obj = resolved_products[product_id]
            name = (
                product_obj.name
                if product_obj is not None
                else entry.get("product_name")
            ) or "Unknown product"
            quantity = coerce_float(entry.get("quantity")) or 0.0
            app_price = (
                coerce_float(product_obj.price)
                if product_obj is not None
                else coerce_float(entry.get("app_price"))
            )
            app_amount = quantity * app_price if app_price is not None else None
            file_amount = coerce_float(entry.get("file_amount"))
            file_prices = [
                price
                for price in (entry.get("file_prices") or [])
                if price is not None
            ]
            amount_delta = None
            if app_amount is not None and file_amount is not None:
                amount_delta = app_amount - file_amount
            product_deltas.append(
                {
                    "product_name": name,
                    "quantity": quantity,
                    "app_price": app_price,
                    "file_prices": file_prices,
                    "app_amount": app_amount,
                    "file_amount": file_amount,
                    "amount_delta": amount_delta,
                }
            )

        price_mismatches: list[dict] = []
        for entry in price_entries:
            product_obj = None
            product_id = entry.get("product_id")
            if product_id in resolved_products:
                product_obj = resolved_products[product_id]
            name = (
                product_obj.name
                if product_obj is not None
                else entry.get("product_name")
            ) or "Unknown product"
            app_price = (
                coerce_float(product_obj.price)
                if product_obj is not None
                else coerce_float(entry.get("app_price"))
            )
            file_prices = [
                price
                for price in (entry.get("file_prices") or [])
                if price is not None
            ]
            price_mismatches.append(
                {
                    "product_name": name,
                    "app_price": app_price,
                    "file_prices": file_prices,
                    "sales_location": entry.get("sales_location"),
                }
            )

        menu_issue_details: list[dict] = []
        for entry in menu_entries:
            product_obj = None
            product_id = entry.get("product_id")
            if product_id in resolved_products:
                product_obj = resolved_products[product_id]
            name = (
                product_obj.name
                if product_obj is not None
                else entry.get("product_name")
            ) or "Unknown product"
            menu_issue_details.append(
                {
                    "product_name": name,
                    "menu_name": entry.get("menu_name"),
                    "sales_location": entry.get("sales_location"),
                }
            )

        unmatched_details: list[dict] = []
        for entry in details.get("unmapped_products", []) or []:
            file_prices = [
                price
                for price in (entry.get("file_prices") or [])
                if price is not None
            ]
            unmatched_details.append(
                {
                    "product_name": entry.get("product_name") or "Unmapped entry",
                    "quantity": coerce_float(entry.get("quantity")),
                    "file_amount": coerce_float(entry.get("file_amount")),
                    "file_prices": file_prices,
                    "sales_location": entry.get("sales_location"),
                }
            )

        variance_breakdown["product_deltas"] = product_deltas
        variance_breakdown["price_mismatches"] = price_mismatches
        variance_breakdown["menu_issues"] = menu_issue_details
        variance_breakdown["unmapped_products"] = unmatched_details

        summary_items: list[dict[str, object]] = []
        if product_deltas:
            delta_values = [
                entry["amount_delta"]
                for entry in product_deltas
                if entry.get("amount_delta") is not None
            ]
            summary_items.append(
                {
                    "label": "Product differences",
                    "count": len(product_deltas),
                    "impact": sum(delta_values) if delta_values else None,
                }
            )
        if price_mismatches:
            summary_items.append(
                {
                    "label": "Price mismatches",
                    "count": len(price_mismatches),
                    "impact": None,
                }
            )
        if menu_issue_details:
            summary_items.append(
                {
                    "label": "Menu issues",
                    "count": len(menu_issue_details),
                    "impact": None,
                }
            )
        if unmatched_details:
            unmatched_amounts = [
                entry["file_amount"]
                for entry in unmatched_details
                if entry.get("file_amount") is not None
            ]
            summary_items.append(
                {
                    "label": "Unmapped or missing items",
                    "count": len(unmatched_details),
                    "impact": sum(unmatched_amounts) if unmatched_amounts else None,
                }
            )

        variance_breakdown["summary"] = summary_items
        variance_breakdown["has_details"] = any(
            (
                product_deltas,
                price_mismatches,
                menu_issue_details,
                unmatched_details,
            )
        )

    variance_breakdown["show_toggle"] = bool(
        variance_breakdown["has_details"]
        or (amount_variance is not None)
    )
    return render_template(
        "events/confirm_location.html",
        form=form,
        event_location=el,
        stand_variances=stand_variances,
        sales_summary={
            "app_total_quantity": app_total_quantity,
            "app_total_amount": app_total_amount,
            "file_total_quantity": file_total_quantity,
            "file_total_amount": file_total_amount,
            "amount_variance": amount_variance,
            "source_location": source_location_name,
        },
        variance_breakdown=variance_breakdown,
        location=location,
        untracked_sales=untracked_sales,
    )


@event.route(
    "/events/<int:event_id>/locations/<int:el_id>/undo-confirm",
    methods=["POST"],
)
@login_required
def undo_confirm_location(event_id, el_id):
    el = db.session.get(EventLocation, el_id)
    if el is None or el.event_id != event_id:
        abort(404)

    form = EventLocationUndoConfirmForm()
    if not form.validate_on_submit():
        flash("Unable to undo the confirmation. Please try again.", "warning")
        return redirect(url_for("event.view_event", event_id=event_id))

    ev = el.event
    if ev is not None and ev.closed:
        flash(
            "This event is closed and location confirmations cannot be changed.",
            "warning",
        )
        return redirect(url_for("event.view_event", event_id=event_id))

    if not el.confirmed:
        flash("This location has not been confirmed.", "warning")
        return redirect(url_for("event.view_event", event_id=event_id))

    el.confirmed = False
    db.session.commit()

    log_activity(
        f"Reopened event location {el_id} for event {event_id}"
    )
    flash("Location confirmation undone.", "success")

    return redirect(url_for("event.view_event", event_id=event_id))


def _get_stand_items(location_id, event_id=None):
    location = db.session.get(Location, location_id)
    conversions = _conversion_mapping()
    stand_items = []
    seen = set()

    sales_by_item = {}
    sheet_map = {}
    if event_id is not None:
        el = EventLocation.query.filter_by(
            event_id=event_id,
            location_id=location_id,
        ).first()
        if el:
            for sale in el.terminal_sales:
                for ri in sale.product.recipe_items:
                    if ri.countable:
                        factor = ri.unit.factor if ri.unit else 1
                        sales_by_item[ri.item_id] = (
                            sales_by_item.get(ri.item_id, 0)
                            + sale.quantity * ri.quantity * factor
                        )
            for sheet in el.stand_sheet_items:
                sheet_map[sheet.item_id] = sheet

    for product_obj in location.products:
        for recipe_item in product_obj.recipe_items:
            if recipe_item.countable and recipe_item.item_id not in seen:
                seen.add(recipe_item.item_id)
                record = LocationStandItem.query.filter_by(
                    location_id=location_id,
                    item_id=recipe_item.item_id,
                ).first()
                expected = record.expected_count if record else 0
                sales = sales_by_item.get(recipe_item.item_id, 0)
                item = recipe_item.item
                recv_unit = next(
                    (u for u in item.units if u.receiving_default), None
                )
                trans_unit = next(
                    (u for u in item.units if u.transfer_default), None
                )
                stand_items.append(
                    _build_stand_item_entry(
                        item=item,
                        expected=expected,
                        sales=sales,
                        sheet=sheet_map.get(recipe_item.item_id),
                        recv_unit=recv_unit,
                        trans_unit=trans_unit,
                        conversions=conversions,
                    )
                )

    # Include any items directly assigned to the location that may not be
    # part of a product recipe (e.g. items received via purchase invoices).
    for record in LocationStandItem.query.filter_by(
        location_id=location_id
    ).all():
        if record.item_id in seen:
            continue
        item = record.item
        recv_unit = next((u for u in item.units if u.receiving_default), None)
        trans_unit = next((u for u in item.units if u.transfer_default), None)
        stand_items.append(
            _build_stand_item_entry(
                item=item,
                expected=record.expected_count,
                sales=sales_by_item.get(record.item_id, 0),
                sheet=sheet_map.get(record.item_id),
                recv_unit=recv_unit,
                trans_unit=trans_unit,
                conversions=conversions,
            )
        )
        seen.add(record.item_id)

    stand_items.sort(
        key=lambda entry: normalize_name_for_sorting(
            entry["item"].name
        ).casefold(),
    )

    return location, stand_items


def build_sustainability_report(event_id: int) -> dict:
    """Aggregate waste, cost, and carbon metrics for an event."""

    carbon_per_unit = float(
        current_app.config.get("CARBON_EQ_PER_UNIT", 0.5)
    )
    query = (
        db.session.query(
            EventStandSheetItem,
            EventLocation,
            Location,
            Item,
        )
        .join(EventStandSheetItem.event_location)
        .join(EventLocation.location)
        .join(EventStandSheetItem.item)
        .filter(EventLocation.event_id == event_id)
    )

    totals = {"waste": 0.0, "cost": 0.0, "carbon": 0.0}
    location_totals = defaultdict(
        lambda: {"waste": 0.0, "cost": 0.0, "carbon": 0.0}
    )
    item_totals = defaultdict(lambda: {"waste": 0.0, "cost": 0.0, "carbon": 0.0})

    for sheet, _, location, item in query.all():
        eaten = sheet.eaten or 0.0
        spoiled = sheet.spoiled or 0.0
        waste_units = eaten + spoiled
        if waste_units == 0:
            continue

        unit_cost = item.cost or 0.0
        carbon_factor = getattr(item, "carbon_factor", None)
        if carbon_factor is None:
            carbon_factor = carbon_per_unit

        waste_cost = waste_units * unit_cost
        carbon_eq = waste_units * carbon_factor

        totals["waste"] += waste_units
        totals["cost"] += waste_cost
        totals["carbon"] += carbon_eq

        loc_bucket = location_totals[location.name]
        loc_bucket["waste"] += waste_units
        loc_bucket["cost"] += waste_cost
        loc_bucket["carbon"] += carbon_eq

        item_bucket = item_totals[item.name]
        item_bucket["waste"] += waste_units
        item_bucket["cost"] += waste_cost
        item_bucket["carbon"] += carbon_eq

    location_breakdown = [
        {
            "location": name,
            "waste": values["waste"],
            "cost": values["cost"],
            "carbon": values["carbon"],
        }
        for name, values in sorted(
            location_totals.items(), key=lambda item: item[1]["waste"], reverse=True
        )
    ]

    item_leaderboard = [
        {
            "item": name,
            "waste": values["waste"],
            "cost": values["cost"],
            "carbon": values["carbon"],
        }
        for name, values in sorted(
            item_totals.items(), key=lambda item: item[1]["waste"], reverse=True
        )
    ]

    goal_target = float(
        current_app.config.get("SUSTAINABILITY_WASTE_GOAL", 0) or 0.0
    )
    goal_progress = None
    goal_remaining = None
    goal_met = None
    if goal_target > 0:
        goal_remaining = max(goal_target - totals["waste"], 0.0)
        consumed_pct = min((totals["waste"] / goal_target) * 100, 100)
        goal_progress = round(100 - consumed_pct, 2)
        goal_met = totals["waste"] <= goal_target

    chart_data = {
        "labels": [entry["location"] for entry in location_breakdown],
        "datasets": [
            {
                "label": "Waste (units)",
                "backgroundColor": "#198754",
                "data": [entry["waste"] for entry in location_breakdown],
            },
            {
                "label": "Carbon (kg CO₂e)",
                "backgroundColor": "#0d6efd",
                "data": [entry["carbon"] for entry in location_breakdown],
            },
        ],
    }

    return {
        "totals": totals,
        "location_breakdown": location_breakdown,
        "item_leaderboard": item_leaderboard,
        "goal": {
            "target": goal_target if goal_target > 0 else None,
            "remaining": goal_remaining,
            "progress_pct": goal_progress,
            "met": goal_met,
        },
        "chart_data": chart_data,
    }


@event.route(
    "/events/<int:event_id>/stand_sheet/<int:location_id>",
    methods=["GET", "POST"],
)
@login_required
def stand_sheet(event_id, location_id):
    ev = db.session.get(Event, event_id)
    if ev is None:
        abort(404)
    el = EventLocation.query.filter_by(
        event_id=event_id, location_id=location_id
    ).first()
    if el is None:
        abort(404)
    if el.confirmed or ev.closed:
        flash(
            "This location is closed and the stand sheet cannot be modified."
        )
        return redirect(url_for("event.view_event", event_id=event_id))

    location, stand_items = _get_stand_items(location_id, event_id)

    if request.method == "POST":
        for entry in stand_items:
            item_id = entry["item"].id
            base_unit = entry.get("base_unit")
            report_unit = entry.get("report_unit") or base_unit
            sheet = EventStandSheetItem.query.filter_by(
                event_location_id=el.id,
                item_id=item_id,
            ).first()
            if not sheet:
                sheet = EventStandSheetItem(
                    event_location_id=el.id, item_id=item_id
                )
                db.session.add(sheet)
            opening = coerce_float(request.form.get(f"open_{item_id}"), default=0.0)
            transferred_in = coerce_float(
                request.form.get(f"in_{item_id}"), default=0.0
            )
            transferred_out = coerce_float(
                request.form.get(f"out_{item_id}"), default=0.0
            )
            adjustments = coerce_float(
                request.form.get(f"adjust_{item_id}"), default=0.0
            )
            eaten = coerce_float(request.form.get(f"eaten_{item_id}"), default=0.0)
            spoiled = coerce_float(
                request.form.get(f"spoiled_{item_id}"), default=0.0
            )
            closing = coerce_float(request.form.get(f"close_{item_id}"), default=0.0)
            sheet.opening_count = _convert_report_value_to_base(
                opening or 0, base_unit, report_unit
            )
            sheet.transferred_in = _convert_report_value_to_base(
                transferred_in or 0, base_unit, report_unit
            )
            sheet.transferred_out = _convert_report_value_to_base(
                transferred_out or 0, base_unit, report_unit
            )
            sheet.adjustments = _convert_report_value_to_base(
                adjustments or 0, base_unit, report_unit
            )
            sheet.eaten = _convert_report_value_to_base(
                eaten or 0, base_unit, report_unit
            )
            sheet.spoiled = _convert_report_value_to_base(
                spoiled or 0, base_unit, report_unit
            )
            sheet.closing_count = _convert_report_value_to_base(
                closing or 0, base_unit, report_unit
            )
        notes_text = request.form.get("notes", "")
        el.notes = notes_text.strip() or None
        db.session.commit()
        log_activity(
            f"Updated stand sheet for event {event_id} location {location_id}"
        )
        flash("Stand sheet saved")
        return redirect(url_for("event.view_event", event_id=event_id))

    return render_template(
        "events/stand_sheet.html",
        event=ev,
        location=location,
        stand_items=stand_items,
        event_location=el,
    )


@event.route("/events/<int:event_id>/sustainability")
@login_required
def sustainability_dashboard(event_id):
    ev = db.session.get(Event, event_id)
    if ev is None:
        abort(404)

    report = build_sustainability_report(event_id)
    chart_json = json.dumps(report["chart_data"])

    return render_template(
        "events/sustainability_dashboard.html",
        event=ev,
        report=report,
        chart_json=chart_json,
        print_view=False,
    )


@event.route("/events/<int:event_id>/sustainability/print")
@login_required
def sustainability_dashboard_print(event_id):
    ev = db.session.get(Event, event_id)
    if ev is None:
        abort(404)

    report = build_sustainability_report(event_id)
    chart_json = json.dumps(report["chart_data"])

    return render_template(
        "events/sustainability_dashboard.html",
        event=ev,
        report=report,
        chart_json=chart_json,
        print_view=True,
    )


@event.route("/events/<int:event_id>/sustainability/export.csv")
@login_required
def sustainability_dashboard_csv(event_id):
    ev = db.session.get(Event, event_id)
    if ev is None:
        abort(404)

    report = build_sustainability_report(event_id)

    output = io.StringIO()
    writer = csv.writer(output)
    writer.writerow(["Location", "Waste (units)", "Cost", "Carbon (kg CO₂e)"])
    for entry in report["location_breakdown"]:
        writer.writerow(
            [
                entry["location"],
                f"{entry['waste']:.2f}",
                f"{entry['cost']:.2f}",
                f"{entry['carbon']:.2f}",
            ]
        )

    writer.writerow([])
    writer.writerow(["Item", "Waste (units)", "Cost", "Carbon (kg CO₂e)"])
    for entry in report["item_leaderboard"]:
        writer.writerow(
            [
                entry["item"],
                f"{entry['waste']:.2f}",
                f"{entry['cost']:.2f}",
                f"{entry['carbon']:.2f}",
            ]
        )

    writer.writerow([])
    writer.writerow(["Totals", f"{report['totals']['waste']:.2f}", f"{report['totals']['cost']:.2f}", f"{report['totals']['carbon']:.2f}"])

    csv_response = make_response(output.getvalue())
    csv_response.headers["Content-Type"] = "text/csv"
    filename = f"sustainability-event-{event_id}.csv"
    csv_response.headers["Content-Disposition"] = f"attachment; filename={filename}"
    return csv_response


@event.route(
    "/events/<int:event_id>/count_sheet/<int:location_id>",
    methods=["GET", "POST"],
)
@login_required
def count_sheet(event_id, location_id):
    ev = db.session.get(Event, event_id)
    if ev is None:
        abort(404)
    el = EventLocation.query.filter_by(
        event_id=event_id, location_id=location_id
    ).first()
    if el is None:
        abort(404)
    if ev.closed:
        flash("This event is closed and cannot be modified.")
        return redirect(url_for("event.view_event", event_id=event_id))

    location, stand_items = _get_stand_items(location_id, event_id)

    if request.method == "POST":
        for entry in stand_items:
            item_id = entry["item"].id
            sheet = EventStandSheetItem.query.filter_by(
                event_location_id=el.id,
                item_id=item_id,
            ).first()
            if not sheet:
                sheet = EventStandSheetItem(
                    event_location_id=el.id, item_id=item_id
                )
                db.session.add(sheet)
            recv_qty = coerce_float(
                request.form.get(f"recv_{item_id}"), default=0.0
            ) or 0
            trans_qty = coerce_float(
                request.form.get(f"trans_{item_id}"), default=0.0
            ) or 0
            base_qty = coerce_float(
                request.form.get(f"base_{item_id}"), default=0.0
            ) or 0
            recv_factor = (
                entry["recv_unit"].factor if entry["recv_unit"] else 0
            )
            trans_factor = (
                entry["trans_unit"].factor if entry["trans_unit"] else 0
            )
            total = (
                recv_qty * recv_factor + trans_qty * trans_factor + base_qty
            )
            sheet.opening_count = recv_qty
            sheet.transferred_in = trans_qty
            sheet.transferred_out = base_qty
            sheet.closing_count = total
        el.confirmed = True
        db.session.commit()
        log_activity(
            f"Updated count sheet for event {event_id} location {location_id}"
        )
        flash("Count sheet saved")
        return redirect(url_for("event.view_event", event_id=event_id))

    return render_template(
        "events/count_sheet.html",
        event=ev,
        location=location,
        stand_items=stand_items,
    )


@event.route("/events/<int:event_id>/stand_sheets")
@login_required
def bulk_stand_sheets(event_id):
    ev = db.session.get(Event, event_id)
    if ev is None:
        abort(404)
    data = []
    for el in ev.locations:
        loc, items = _get_stand_items(el.location_id, event_id)
        data.append(
            {
                "location": loc,
                "stand_items": items,
            }
        )
    dt = datetime.now()
    generated_at_local = (
        f"{dt.month}/{dt.day}/{dt.year} {dt.strftime('%I:%M %p').lstrip('0')}"
    )
    return render_template(
        "events/bulk_stand_sheets.html",
        event=ev,
        data=data,
        generated_at_local=generated_at_local,
    )


@event.route(
    "/events/<int:event_id>/stand_sheets/email",
    methods=["POST"],
)
@login_required
def email_bulk_stand_sheets(event_id):
    ev = db.session.get(Event, event_id)
    if ev is None:
        abort(404)

    email_address = (request.form.get("email") or "").strip()
    if not email_address:
        flash("Please provide an email address.", "danger")
        return redirect(url_for("event.bulk_stand_sheets", event_id=event_id))

    data = []
    for el in ev.locations:
        loc, items = _get_stand_items(el.location_id, event_id)
        data.append({"location": loc, "stand_items": items})

    dt = datetime.now()
    generated_at_local = (
        f"{dt.month}/{dt.day}/{dt.year} {dt.strftime('%I:%M %p').lstrip('0')}"
    )

    try:
        pdf_bytes = render_stand_sheet_pdf(
            [
                (
                    "events/bulk_stand_sheets.html",
                    {
                        "event": ev,
                        "data": data,
                        "generated_at_local": generated_at_local,
                        "pdf_export": True,
                    },
                )
            ]
        )
    except Exception:
        current_app.logger.exception(
            "Failed to render stand sheet PDF for event %s", event_id
        )
        flash("Unable to generate the stand sheet PDF.", "danger")
        return redirect(url_for("event.bulk_stand_sheets", event_id=event_id))

    try:
        send_email(
            to_address=email_address,
            subject=f"{ev.name} stand sheets",
            body="Attached are the stand sheets for the requested event.",
            attachments=[
                (
                    f"event-{event_id}-stand-sheets.pdf",
                    pdf_bytes,
                    "application/pdf",
                )
            ],
        )
    except Exception:
        current_app.logger.exception(
            "Failed to send stand sheet email for event %s", event_id
        )
        flash("Unable to send the stand sheet email.", "danger")
        return redirect(url_for("event.bulk_stand_sheets", event_id=event_id))

    log_activity(
        f"Emailed stand sheets for event {event_id} to {email_address}"
    )
    flash(f"Stand sheets sent to {email_address}.", "success")
    return redirect(url_for("event.bulk_stand_sheets", event_id=event_id))


@event.route("/events/<int:event_id>/count_sheets")
@login_required
def bulk_count_sheets(event_id):
    ev = db.session.get(Event, event_id)
    if ev is None:
        abort(404)
    data = []
    for el in ev.locations:
        loc, items = _get_stand_items(el.location_id, event_id)
        data.append(
            {
                "location": loc,
                "stand_items": items,
                "page_number": 1,
                "page_count": 1,
            }
        )
    return render_template(
        "events/bulk_count_sheets.html", event=ev, data=data
    )


@event.route("/events/<int:event_id>/close")
@login_required
def close_event(event_id):
    ev = db.session.get(Event, event_id)
    if ev is None:
        abort(404)
    if any(not el.confirmed for el in ev.locations):
        flash(
            "All locations must be confirmed before closing the event.",
            "warning",
        )
        return redirect(url_for("event.view_event", event_id=event_id))
    for el in ev.locations:
        counted_item_ids = set()
        for sheet in el.stand_sheet_items:
            counted_item_ids.add(sheet.item_id)
            lsi = LocationStandItem.query.filter_by(
                location_id=el.location_id, item_id=sheet.item_id
            ).first()
            if not sheet.closing_count:
                if lsi:
                    db.session.delete(lsi)
                continue
            if not lsi:
                lsi = LocationStandItem(
                    location_id=el.location_id,
                    item_id=sheet.item_id,
                    purchase_gl_code_id=sheet.item.purchase_gl_code_id,
                )
                db.session.add(lsi)
            elif (
                lsi.purchase_gl_code_id is None
                and sheet.item.purchase_gl_code_id is not None
            ):
                lsi.purchase_gl_code_id = sheet.item.purchase_gl_code_id
            lsi.expected_count = sheet.closing_count

        if counted_item_ids:
            LocationStandItem.query.filter(
                LocationStandItem.location_id == el.location_id,
                ~LocationStandItem.item_id.in_(counted_item_ids),
            ).delete(synchronize_session=False)
        else:
            LocationStandItem.query.filter_by(
                location_id=el.location_id
            ).delete()

        TerminalSale.query.filter_by(event_location_id=el.id).delete()

    ev.closed = True
    db.session.commit()
    log_activity(f"Closed event {event_id}")
    flash("Event closed")
    return redirect(url_for("event.view_events"))


@event.route("/events/<int:event_id>/inventory_report")
@login_required
def inventory_report(event_id):
    """Display inventory variances and GL code totals for an event."""
    ev = db.session.get(Event, event_id)
    if ev is None:
        abort(404)

    rows = []
    gl_totals = {}
    grand_total = 0.0

    for el in ev.locations:
        loc = el.location
        for sheet in el.stand_sheet_items:
            item = sheet.item
            lsi = LocationStandItem.query.filter_by(
                location_id=loc.id, item_id=item.id
            ).first()
            expected = lsi.expected_count if lsi else 0
            variance = sheet.closing_count - expected
            cost_total = sheet.closing_count * item.cost
            gl_obj = item.purchase_gl_code_for_location(loc.id)
            gl_code = gl_obj.code if gl_obj else "Unassigned"
            rows.append(
                {
                    "location": loc,
                    "item": item,
                    "expected": expected,
                    "actual": sheet.closing_count,
                    "variance": variance,
                    "gl_code": gl_code,
                    "cost_total": cost_total,
                }
            )
            gl_totals[gl_code] = gl_totals.get(gl_code, 0.0) + cost_total
            grand_total += cost_total

    return render_template(
        "events/inventory_report.html",
        event=ev,
        rows=rows,
        gl_totals=gl_totals,
        grand_total=grand_total,
    )<|MERGE_RESOLUTION|>--- conflicted
+++ resolved
@@ -714,7 +714,6 @@
                     sold_at=datetime.utcnow(),
                 )
             )
-<<<<<<< HEAD
         if (
             link_products_to_locations
             and location_obj is not None
@@ -722,12 +721,10 @@
         ):
             location_obj.products.append(product)
             _ensure_location_items(location_obj, product)
-=======
         if location_obj is not None and event_location_id in totals_map:
             if product not in location_obj.products:
                 location_obj.products.append(product)
                 _ensure_location_items(location_obj, product)
->>>>>>> 1d84b053
         if location_obj is not None and location_obj.name:
             updated_locations.add(location_obj.name)
 
