import os
from flask import Blueprint, render_template, request, flash, redirect, url_for, jsonify, session, abort
from flask_login import login_required, current_user
from sqlalchemy import func
from werkzeug.utils import secure_filename
from app import db, socketio, GST
from app.activity_logger import log_activity
from app.forms import (
    LocationForm,
    ItemForm,
    TransferForm,
    ImportItemsForm,
    DateRangeForm,
    CustomerForm,
    ProductForm,
    ProductWithRecipeForm,
    ProductRecipeForm,
    InvoiceForm,
    SignupForm,
    LoginForm,
    InvoiceFilterForm,
    PurchaseOrderForm,
    ReceiveInvoiceForm,
    DeleteForm,
)
from app.models import (
    Location,
    Item,
    ItemUnit,
    Transfer,
    TransferItem,
    Customer,
    Product,
    LocationStandItem,
    Invoice,
    InvoiceProduct,
    ProductRecipeItem,
    PurchaseOrder,
    PurchaseOrderItem,
    PurchaseInvoice,
    PurchaseInvoiceItem,
    PurchaseOrderItemArchive,
)
from datetime import datetime
from flask import Blueprint, render_template
from app.forms import VendorInvoiceReportForm, ProductSalesReportForm
MAX_IMPORT_SIZE = 1024 * 1024
ALLOWED_IMPORT_EXTENSIONS = {".txt"}


# If you're not already using a Blueprint for your main routes, create one.
main = Blueprint('main', __name__)
location = Blueprint('locations', __name__)
item = Blueprint('item', __name__)
transfer = Blueprint('transfer', __name__)
product = Blueprint('product', __name__)
customer = Blueprint('customer', __name__)
invoice = Blueprint('invoice', __name__)
report = Blueprint('report', __name__)
purchase = Blueprint('purchase', __name__)
vendor = Blueprint('vendor', __name__)


def update_expected_counts(transfer, multiplier=1):
    """Update expected counts for locations involved in a transfer."""
    for ti in transfer.transfer_items:
        from_record = LocationStandItem.query.filter_by(
            location_id=transfer.from_location_id,
            item_id=ti.item_id
        ).first()
        if not from_record:
            from_record = LocationStandItem(
                location_id=transfer.from_location_id,
                item_id=ti.item_id,
                expected_count=0
            )
            db.session.add(from_record)
        from_record.expected_count -= multiplier * ti.quantity

        to_record = LocationStandItem.query.filter_by(
            location_id=transfer.to_location_id,
            item_id=ti.item_id
        ).first()
        if not to_record:
            to_record = LocationStandItem(
                location_id=transfer.to_location_id,
                item_id=ti.item_id,
                expected_count=0
            )
            db.session.add(to_record)
        to_record.expected_count += multiplier * ti.quantity


@main.route('/')
@login_required
def home():
    return render_template('transfers/view_transfers.html', user=current_user)


@location.route('/locations/add', methods=['GET', 'POST'])
@login_required
def add_location():
    form = LocationForm()
    if form.validate_on_submit():
        new_location = Location(name=form.name.data)
        product_ids = [int(pid) for pid in form.products.data.split(',') if pid] if form.products.data else []
        selected_products = [db.session.get(Product, pid) for pid in product_ids]
        new_location.products = selected_products
        db.session.add(new_location)
        db.session.commit()

        # Add stand sheet items for countable recipe items
        for product_obj in selected_products:
            for recipe_item in product_obj.recipe_items:
                if recipe_item.countable:
                    exists = LocationStandItem.query.filter_by(
                        location_id=new_location.id,
                        item_id=recipe_item.item_id
                    ).first()
                    if not exists:
                        db.session.add(LocationStandItem(location_id=new_location.id, item_id=recipe_item.item_id, expected_count=0))
        db.session.commit()
        log_activity(f'Added location {new_location.name}')
        flash('Location added successfully!')
        return redirect(url_for('locations.view_locations'))
    selected_products = []
    if form.products.data:
        ids = [int(pid) for pid in form.products.data.split(',') if pid]
        selected_products = Product.query.filter(Product.id.in_(ids)).all()
    selected_data = [{'id': p.id, 'name': p.name} for p in selected_products]
    return render_template('locations/add_location.html', form=form,
                           selected_products=selected_data)


@location.route('/locations/edit/<int:location_id>', methods=['GET', 'POST'])
@login_required
def edit_location(location_id):
    location = db.session.get(Location, location_id)
    if location is None:
        abort(404)
    form = LocationForm(obj=location)
    if request.method == 'GET':
        form.products.data = ','.join(str(p.id) for p in location.products)

    if form.validate_on_submit():
        location.name = form.name.data
        product_ids = [int(pid) for pid in form.products.data.split(',') if pid] if form.products.data else []
        selected_products = [db.session.get(Product, pid) for pid in product_ids]
        location.products = selected_products
        db.session.commit()

        # Ensure stand sheet items exist for new products
        for product_obj in selected_products:
            for recipe_item in product_obj.recipe_items:
                if recipe_item.countable:
                    exists = LocationStandItem.query.filter_by(
                        location_id=location.id,
                        item_id=recipe_item.item_id
                    ).first()
                    if not exists:
                        db.session.add(LocationStandItem(location_id=location.id, item_id=recipe_item.item_id, expected_count=0))
        db.session.commit()
        log_activity(f'Edited location {location.id}')
        flash('Location updated successfully.', 'success')
        return redirect(url_for('locations.edit_location', location_id=location.id))

    # Query for completed transfers to this location
    transfers_to_location = Transfer.query.filter_by(to_location_id=location_id, completed=True).all()

    selected_data = [{'id': p.id, 'name': p.name} for p in location.products]
    return render_template('locations/edit_location.html', form=form, location=location,
                           transfers=transfers_to_location,
                           selected_products=selected_data)


@location.route('/locations/<int:location_id>/stand_sheet')
@login_required
def view_stand_sheet(location_id):
    location = db.session.get(Location, location_id)
    if location is None:
        abort(404)

    stand_items = []
    seen = set()
    for product_obj in location.products:
        for recipe_item in product_obj.recipe_items:
            if recipe_item.countable and recipe_item.item_id not in seen:
                seen.add(recipe_item.item_id)
                record = LocationStandItem.query.filter_by(
                    location_id=location_id, item_id=recipe_item.item_id
                ).first()
                expected = record.expected_count if record else 0
                stand_items.append({'item': recipe_item.item, 'expected': expected})

    return render_template('locations/stand_sheet.html', location=location, stand_items=stand_items)


@location.route('/locations')
@login_required
def view_locations():
    locations = Location.query.all()
    delete_form = DeleteForm()
    return render_template('locations/view_locations.html', locations=locations, delete_form=delete_form)


@location.route('/locations/delete/<int:location_id>', methods=['POST'])
@login_required
def delete_location(location_id):
    location = db.session.get(Location, location_id)
    if location is None:
        abort(404)
    db.session.delete(location)
    db.session.commit()
    log_activity(f'Deleted location {location.id}')
    flash('Location deleted successfully!')
    return redirect(url_for('locations.view_locations'))


@item.route('/items')
@login_required
def view_items():
    items = Item.query.all()
    form = ItemForm()
    return render_template('items/view_items.html', items=items, form=form)


@item.route('/items/add', methods=['GET', 'POST'])
@login_required
def add_item():
    form = ItemForm()
    if form.validate_on_submit():
        recv_count = sum(1 for uf in form.units if uf.form.name.data and uf.form.receiving_default.data)
        trans_count = sum(1 for uf in form.units if uf.form.name.data and uf.form.transfer_default.data)
        if recv_count > 1 or trans_count > 1:
            flash('Only one unit can be set as receiving and transfer default.', 'error')
            return render_template('items/add_item.html', form=form)
<<<<<<< HEAD
        item = Item(name=form.name.data, base_unit=form.base_unit.data, gl_code=form.gl_code.data)
=======
<<<<<<< carti/update-routes-and-forms-for-gl_code_id
        item = Item(name=form.name.data, base_unit=form.base_unit.data, gl_code_id=form.gl_code_id.data)
=======
        item = Item(
            name=form.name.data,
            base_unit=form.base_unit.data,
            purchase_gl_code_id=form.purchase_gl_code.data or None,
        )
>>>>>>> main
>>>>>>> 40035baf
        db.session.add(item)
        db.session.commit()

        receiving_set = False
        transfer_set = False
        for uf in form.units:
            unit_form = uf.form
            if unit_form.name.data:
                receiving_default = unit_form.receiving_default.data and not receiving_set
                transfer_default = unit_form.transfer_default.data and not transfer_set
                db.session.add(ItemUnit(
                    item_id=item.id,
                    name=unit_form.name.data,
                    factor=float(unit_form.factor.data),
                    receiving_default=receiving_default,
                    transfer_default=transfer_default
                ))
                if receiving_default:
                    receiving_set = True
                if transfer_default:
                    transfer_set = True
        db.session.commit()
        log_activity(f'Added item {item.name}')
        flash('Item added successfully!')
        return redirect(url_for('item.view_items'))
    return render_template('items/add_item.html', form=form)


@item.route('/items/edit/<int:item_id>', methods=['GET', 'POST'])
@login_required
def edit_item(item_id):
    item = db.session.get(Item, item_id)
    if item is None:
        abort(404)
    form = ItemForm(obj=item)
    if request.method == 'GET':
<<<<<<< HEAD
        form.gl_code.data = item.gl_code
=======
<<<<<<< carti/update-routes-and-forms-for-gl_code_id
        form.gl_code_id.data = item.gl_code_id
=======
        form.purchase_gl_code.data = item.purchase_gl_code_id
>>>>>>> main
>>>>>>> 40035baf
        for idx, unit in enumerate(item.units):
            if idx < len(form.units):
                form.units[idx].form.name.data = unit.name
                form.units[idx].form.factor.data = unit.factor
                form.units[idx].form.receiving_default.data = unit.receiving_default
                form.units[idx].form.transfer_default.data = unit.transfer_default
            else:
                form.units.append_entry({
                    'name': unit.name,
                    'factor': unit.factor,
                    'receiving_default': unit.receiving_default,
                    'transfer_default': unit.transfer_default
                })
    if form.validate_on_submit():
        recv_count = sum(1 for uf in form.units if uf.form.name.data and uf.form.receiving_default.data)
        trans_count = sum(1 for uf in form.units if uf.form.name.data and uf.form.transfer_default.data)
        if recv_count > 1 or trans_count > 1:
            flash('Only one unit can be set as receiving and transfer default.', 'error')
            return render_template('items/edit_item.html', form=form, item=item)
        item.name = form.name.data
        item.base_unit = form.base_unit.data
<<<<<<< HEAD
        item.gl_code = form.gl_code.data
=======
<<<<<<< carti/update-routes-and-forms-for-gl_code_id
        item.gl_code_id = form.gl_code_id.data
=======
        item.purchase_gl_code_id = form.purchase_gl_code.data or None
>>>>>>> main
>>>>>>> 40035baf
        ItemUnit.query.filter_by(item_id=item.id).delete()
        receiving_set = False
        transfer_set = False
        for uf in form.units:
            unit_form = uf.form
            if unit_form.name.data:
                receiving_default = unit_form.receiving_default.data and not receiving_set
                transfer_default = unit_form.transfer_default.data and not transfer_set
                db.session.add(ItemUnit(
                    item_id=item.id,
                    name=unit_form.name.data,
                    factor=float(unit_form.factor.data),
                    receiving_default=receiving_default,
                    transfer_default=transfer_default
                ))
                if receiving_default:
                    receiving_set = True
                if transfer_default:
                    transfer_set = True
        db.session.commit()
        log_activity(f'Edited item {item.id}')
        flash('Item updated successfully!')
        return redirect(url_for('item.view_items'))
    return render_template('items/edit_item.html', form=form, item=item)


@item.route('/items/delete/<int:item_id>', methods=['POST'])
@login_required
def delete_item(item_id):
    item = db.session.get(Item, item_id)
    if item is None:
        abort(404)
    db.session.delete(item)
    db.session.commit()
    log_activity(f'Deleted item {item.id}')
    flash('Item deleted successfully!')
    return redirect(url_for('item.view_items'))


@item.route('/items/bulk_delete', methods=['POST'])
@login_required
def bulk_delete_items():
    item_ids = request.form.getlist('item_ids')
    if item_ids:
        Item.query.filter(Item.id.in_(item_ids)).delete(synchronize_session='fetch')
        db.session.commit()
        log_activity(f'Bulk deleted items {",".join(item_ids)}')
        flash('Selected items have been deleted.', 'success')
    else:
        flash('No items selected.', 'warning')
    return redirect(url_for('item.view_items'))


@transfer.route('/transfers', methods=['GET'])
@login_required
def view_transfers():
    filter_option = request.args.get('filter', 'not_completed')
    transfer_id = request.args.get('transfer_id', '', type=int)  # Optional: Search by Transfer ID
    from_location_name = request.args.get('from_location', '')  # Optional: Search by From Location
    to_location_name = request.args.get('to_location', '')  # Optional: Search by To Location

    query = Transfer.query
    if transfer_id != '':
        query = query.filter(Transfer.id == transfer_id)

    if from_location_name != '':
        query = query.join(Location, Transfer.from_location_id == Location.id).filter(
            Location.name.ilike(f"%{from_location_name}%"))

    if to_location_name != '':
        query = query.join(Location, Transfer.to_location_id == Location.id).filter(
            Location.name.ilike(f"%{to_location_name}%"))

    if filter_option == 'completed':
        transfers = query.filter(Transfer.completed == True).all()
    elif filter_option == 'not_completed':
        transfers = query.filter(Transfer.completed == False).all()
    else:
        transfers = query.all()

    form = TransferForm()  # Assuming you're using it for something like a filter form on the page
    return render_template('transfers/view_transfers.html', transfers=transfers, form=form)


@transfer.route('/transfers/add', methods=['GET', 'POST'])
@login_required
def add_transfer():
    form = TransferForm()
    if form.validate_on_submit():
        transfer = Transfer(
            from_location_id=form.from_location_id.data,
            to_location_id=form.to_location_id.data,
            user_id=current_user.id
        )
        db.session.add(transfer)
        # Dynamically determine the number of items added
        items = [key for key in request.form.keys() if key.startswith('items-') and key.endswith('-item')]
        for item_field in items:
            index = item_field.split('-')[1]
            item_id = request.form.get(f'items-{index}-item')
            quantity = request.form.get(f'items-{index}-quantity', type=float)
            unit_id = request.form.get(f'items-{index}-unit', type=int)
            if item_id:
                item = db.session.get(Item, item_id)
                if item and quantity is not None:
                    factor = 1
                    if unit_id:
                        unit = db.session.get(ItemUnit, unit_id)
                        if unit:
                            factor = unit.factor
                    transfer_item = TransferItem(
                        transfer_id=transfer.id,
                        item_id=item.id,
                        quantity=quantity * factor
                    )
                    db.session.add(transfer_item)
        db.session.commit()
        log_activity(f'Added transfer {transfer.id}')

        socketio.emit('new_transfer', {'message': 'New transfer added'})

        flash('Transfer added successfully!', 'success')
        return redirect(url_for('transfer.view_transfers'))
    elif form.errors:
        flash('There was an error submitting the transfer.', 'error')

    return render_template('transfers/add_transfer.html', form=form)


@transfer.route('/transfers/edit/<int:transfer_id>', methods=['GET', 'POST'])
@login_required
def edit_transfer(transfer_id):
    transfer = db.session.get(Transfer, transfer_id)
    if transfer is None:
        abort(404)
    form = TransferForm(obj=transfer)

    if form.validate_on_submit():
        transfer.from_location_id = form.from_location_id.data
        transfer.to_location_id = form.to_location_id.data

        # Clear existing TransferItem entries
        TransferItem.query.filter_by(transfer_id=transfer.id).delete()

        # Dynamically determine the number of items added, similar to the "add" route
        items = [key for key in request.form.keys() if key.startswith('items-') and key.endswith('-item')]
        for item_field in items:
            index = item_field.split('-')[1]
            item_id = request.form.get(f'items-{index}-item')
            quantity = request.form.get(f'items-{index}-quantity', type=float)
            unit_id = request.form.get(f'items-{index}-unit', type=int)
            if item_id and quantity is not None:  # Ensure both are provided and valid
                factor = 1
                if unit_id:
                    unit = db.session.get(ItemUnit, unit_id)
                    if unit:
                        factor = unit.factor
                new_transfer_item = TransferItem(
                    transfer_id=transfer.id,
                    item_id=int(item_id),
                    quantity=quantity * factor
                )
                db.session.add(new_transfer_item)

        db.session.commit()
        log_activity(f'Edited transfer {transfer.id}')
        flash('Transfer updated successfully!', 'success')
        return redirect(url_for('transfer.view_transfers'))
    elif form.errors:
        flash('There was an error submitting the transfer.', 'error')

    # For GET requests or if the form doesn't validate, pass existing items to the template
    items = [{"id": item.item_id, "name": item.item.name, "quantity": item.quantity} for item in
             transfer.transfer_items]
    return render_template('transfers/edit_transfer.html', form=form, transfer=transfer, items=items)


@transfer.route('/transfers/delete/<int:transfer_id>', methods=['POST'])
@login_required
def delete_transfer(transfer_id):
    transfer = db.session.get(Transfer, transfer_id)
    if transfer is None:
        abort(404)
    if transfer.completed:
        update_expected_counts(transfer, multiplier=-1)
    db.session.delete(transfer)
    db.session.commit()
    log_activity(f'Deleted transfer {transfer.id}')
    flash('Transfer deleted successfully!', 'success')
    return redirect(url_for('transfer.view_transfers'))


@transfer.route('/transfers/complete/<int:transfer_id>', methods=['GET'])
@login_required
def complete_transfer(transfer_id):
    transfer = db.session.get(Transfer, transfer_id)
    if transfer is None:
        abort(404)
    transfer.completed = True
    update_expected_counts(transfer, multiplier=1)
    db.session.commit()
    log_activity(f'Completed transfer {transfer.id}')
    flash('Transfer marked as complete!', 'success')
    return redirect(url_for('transfer.view_transfers'))


@transfer.route('/transfers/uncomplete/<int:transfer_id>', methods=['GET'])
@login_required
def uncomplete_transfer(transfer_id):
    transfer = db.session.get(Transfer, transfer_id)
    if transfer is None:
        abort(404)
    transfer.completed = False
    update_expected_counts(transfer, multiplier=-1)
    db.session.commit()
    log_activity(f'Uncompleted transfer {transfer.id}')
    flash('Transfer marked as not completed.', 'success')
    return redirect(url_for('transfer.view_transfers'))


@transfer.route('/transfers/view/<int:transfer_id>', methods=['GET'])
@login_required
def view_transfer(transfer_id):
    transfer = db.session.get(Transfer, transfer_id)
    if transfer is None:
        abort(404)
    transfer_items = TransferItem.query.filter_by(transfer_id=transfer.id).all()
    return render_template('transfers/view_transfer.html', transfer=transfer, transfer_items=transfer_items)


@item.route('/items/search', methods=['GET'])
@login_required
def search_items():
    search_term = request.args.get('term', '')
    items = Item.query.filter(Item.name.ilike(f'%{search_term}%')).all()
    items_data = [{'id': item.id, 'name': item.name} for item in items]  # Create a list of dicts
    return jsonify(items_data)


@item.route('/items/<int:item_id>/units')
@login_required
def item_units(item_id):
    item = db.session.get(Item, item_id)
    if item is None:
        abort(404)
    data = [
        {
            'id': u.id,
            'name': u.name,
            'factor': u.factor,
            'receiving_default': u.receiving_default,
            'transfer_default': u.transfer_default,
        }
        for u in item.units
    ]
    return jsonify(data)


@item.route('/items/<int:item_id>/last_cost')
@login_required
def item_last_cost(item_id):
    unit_id = request.args.get('unit_id', type=int)
    item = db.session.get(Item, item_id)
    if item is None:
        abort(404)
    factor = 1.0
    if unit_id:
        unit = db.session.get(ItemUnit, unit_id)
        if unit:
            factor = unit.factor
    return jsonify({'cost': (item.cost or 0.0) * factor})


@item.route('/import_items', methods=['GET', 'POST'])
@login_required
def import_items():
    form = ImportItemsForm()
    if form.validate_on_submit():
        from run import app

        file = form.file.data
        filename = secure_filename(file.filename)
        ext = os.path.splitext(filename)[1].lower()
        file.seek(0, os.SEEK_END)
        size = file.tell()
        file.seek(0)
        if ext not in ALLOWED_IMPORT_EXTENSIONS:
            flash('Only .txt files are allowed.', 'error')
            return redirect(url_for('item.import_items'))
        if size > MAX_IMPORT_SIZE:
            flash('File is too large.', 'error')
            return redirect(url_for('item.import_items'))
        filepath = os.path.join(app.config['UPLOAD_FOLDER'], filename)
        file.save(filepath)

        # Parse the file
        with open(filepath, 'r') as file:
            for line in file:
                item_name = line.strip()
                if item_name:
                    # Check if item already exists to avoid duplicates
                    existing_item = Item.query.filter_by(name=item_name).first()
                    if not existing_item:
                        # Create a new item instance and add it to the database
                        new_item = Item(name=item_name)
                        db.session.add(new_item)
        db.session.commit()
        log_activity('Imported items from file')

        flash('Items imported successfully.', 'success')
        return redirect(url_for('item.import_items'))

    return render_template('items/import_items.html', form=form)


@transfer.route('/transfers/generate_report', methods=['GET', 'POST'])
def generate_report():
    form = DateRangeForm()
    if form.validate_on_submit():
        start_datetime = form.start_datetime.data
        end_datetime = form.end_datetime.data

        # Alias for "from" and "to" locations
        from_location = db.aliased(Location)
        to_location = db.aliased(Location)

        aggregated_transfers = db.session.query(
            from_location.name.label('from_location_name'),
            to_location.name.label('to_location_name'),
            Item.name.label('item_name'),
            func.sum(TransferItem.quantity).label('total_quantity')
        ).select_from(Transfer) \
            .join(TransferItem, Transfer.id == TransferItem.transfer_id) \
            .join(Item, TransferItem.item_id == Item.id) \
            .join(from_location, Transfer.from_location_id == from_location.id) \
            .join(to_location, Transfer.to_location_id == to_location.id) \
            .filter(
            Transfer.completed == True,
            Transfer.date_created >= start_datetime,
            Transfer.date_created <= end_datetime
        ) \
            .group_by(
            from_location.name,
            to_location.name,
            Item.name
        ) \
            .order_by(
            from_location.name,
            to_location.name,
            Item.name
        ) \
            .all()

        # Process the results for display or session storage
        session['aggregated_transfers'] = [{
            'from_location_name': result[0],
            'to_location_name': result[1],
            'item_name': result[2],
            'total_quantity': result[3]
        } for result in aggregated_transfers]

        # Store start and end date/time in session for use in the report
        session['report_start_datetime'] = start_datetime.strftime('%Y-%m-%d %H:%M')
        session['report_end_datetime'] = end_datetime.strftime('%Y-%m-%d %H:%M')

        flash('Transfer report generated successfully.', 'success')
        return redirect(url_for('transfer.view_report'))

    return render_template('transfers/generate_report.html', form=form)


@transfer.route('/transfers/report')
def view_report():
    aggregated_transfers = session.get('aggregated_transfers', [])
    return render_template('transfers/view_report.html', aggregated_transfers=aggregated_transfers)


@product.route('/products')
@login_required
def view_products():
    products = Product.query.all()
    return render_template('view_products.html', products=products)


@product.route('/products/create', methods=['GET', 'POST'])
@login_required
def create_product():
    form = ProductWithRecipeForm()
    if form.validate_on_submit():
        product = Product(
            name=form.name.data,
            price=form.price.data,
<<<<<<< HEAD
            cost=form.cost.data,
            gl_code=form.gl_code.data
=======
<<<<<<< carti/update-routes-and-forms-for-gl_code_id
            cost=form.cost.data,  # Save cost
            gl_code_id=form.gl_code_id.data
=======
            cost=form.cost.data,
            sales_gl_code_id=form.sales_gl_code.data or None,
>>>>>>> main
>>>>>>> 40035baf
        )
        db.session.add(product)
        db.session.commit()

        for item_form in form.items:
            item_id = item_form.item.data
            quantity = item_form.quantity.data
            countable = item_form.countable.data
            if item_id and quantity is not None:
                db.session.add(
                    ProductRecipeItem(
                        product_id=product.id,
                        item_id=item_id,
                        quantity=quantity,
                        countable=countable,
                    )
                )
        db.session.commit()
        log_activity(f'Created product {product.name}')
        flash('Product created successfully!', 'success')
        return redirect(url_for('product.view_products'))
    return render_template('create_product.html', form=form, product_id=None)


@product.route('/products/<int:product_id>/edit', methods=['GET', 'POST'])
@login_required
def edit_product(product_id):
    product = db.session.get(Product, product_id)
    if product is None:
        abort(404)
    form = ProductWithRecipeForm()
    if form.validate_on_submit():
        product.name = form.name.data
        product.price = form.price.data
        product.cost = form.cost.data or 0.0  # 👈 Update cost
<<<<<<< HEAD
        product.gl_code = form.gl_code.data
=======
<<<<<<< carti/update-routes-and-forms-for-gl_code_id
        product.gl_code_id = form.gl_code_id.data
=======
        product.sales_gl_code_id = form.sales_gl_code.data or None
>>>>>>> main
>>>>>>> 40035baf

        ProductRecipeItem.query.filter_by(product_id=product.id).delete()
        for item_form in form.items:
            item_id = item_form.item.data
            quantity = item_form.quantity.data
            countable = item_form.countable.data
            if item_id and quantity is not None:
                db.session.add(
                    ProductRecipeItem(
                        product_id=product.id,
                        item_id=item_id,
                        quantity=quantity,
                        countable=countable,
                    )
                )
        db.session.commit()
        log_activity(f'Edited product {product.id}')
        flash('Product updated successfully!', 'success')
        return redirect(url_for('product.view_products'))
    elif request.method == 'GET':
        form.name.data = product.name
        form.price.data = product.price
        form.cost.data = product.cost or 0.0  # 👈 Pre-fill cost
<<<<<<< HEAD
        form.gl_code.data = product.gl_code
=======
<<<<<<< carti/update-routes-and-forms-for-gl_code_id
        form.gl_code_id.data = product.gl_code_id
=======
        form.sales_gl_code.data = product.sales_gl_code_id
>>>>>>> main
>>>>>>> 40035baf
        form.items.min_entries = max(1, len(product.recipe_items))
        item_choices = [(itm.id, itm.name) for itm in Item.query.all()]
        for i, recipe_item in enumerate(product.recipe_items):
            if len(form.items) <= i:
                form.items.append_entry()
                form.items[i].item.choices = item_choices
            else:
                form.items[i].item.choices = item_choices
            form.items[i].item.data = recipe_item.item_id
            form.items[i].quantity.data = recipe_item.quantity
            form.items[i].countable.data = recipe_item.countable
    else:
        print(form.errors)
        print(form.cost.data)
    return render_template('edit_product.html', form=form, product_id=product.id)


@product.route('/products/<int:product_id>/recipe', methods=['GET', 'POST'])
@login_required
def edit_product_recipe(product_id):
    product = db.session.get(Product, product_id)
    if product is None:
        abort(404)
    form = ProductRecipeForm()
    if form.validate_on_submit():
        ProductRecipeItem.query.filter_by(product_id=product.id).delete()
        items = [key for key in request.form.keys() if key.startswith('items-') and key.endswith('-item')]
        for field in items:
            index = field.split('-')[1]
            item_id = request.form.get(f'items-{index}-item', type=int)
            quantity = request.form.get(f'items-{index}-quantity', type=float)
            countable = request.form.get(f'items-{index}-countable') == 'y'
            if item_id and quantity is not None:
                db.session.add(ProductRecipeItem(product_id=product.id, item_id=item_id, quantity=quantity, countable=countable))
        db.session.commit()
        flash('Recipe updated successfully!', 'success')
        return redirect(url_for('product.view_products'))
    elif request.method == 'GET':
        form.items.min_entries = max(1, len(product.recipe_items))
        item_choices = [(itm.id, itm.name) for itm in Item.query.all()]
        for i, recipe_item in enumerate(product.recipe_items):
            if len(form.items) <= i:
                form.items.append_entry()
                form.items[i].item.choices = item_choices
            else:
                form.items[i].item.choices = item_choices
            form.items[i].item.data = recipe_item.item_id
            form.items[i].quantity.data = recipe_item.quantity
            form.items[i].countable.data = recipe_item.countable
    return render_template('edit_product_recipe.html', form=form, product=product)


@product.route('/products/<int:product_id>/calculate_cost')
@login_required
def calculate_product_cost(product_id):
    product = db.session.get(Product, product_id)
    if product is None:
        abort(404)
    total = 0.0
    for ri in product.recipe_items:
        item_cost = getattr(ri.item, 'cost', 0.0)
        try:
            qty = float(ri.quantity or 0)
        except (TypeError, ValueError):
            qty = 0
        total += (item_cost or 0) * qty
    return jsonify({'cost': total})


@product.route('/products/<int:product_id>/delete', methods=['GET'])
@login_required
def delete_product(product_id):
    product = db.session.get(Product, product_id)
    if product is None:
        abort(404)
    db.session.delete(product)
    db.session.commit()
    log_activity(f'Deleted product {product.id}')
    flash('Product deleted successfully!', 'success')
    return redirect(url_for('product.view_products'))


@customer.route('/customers')
@login_required
def view_customers():
    customers = Customer.query.all()
    return render_template('view_customers.html', customers=customers)


@customer.route('/customers/create', methods=['GET', 'POST'])
@login_required
def create_customer():
    form = CustomerForm()
    if form.validate_on_submit():
        customer = Customer(
            first_name=form.first_name.data,
            last_name=form.last_name.data,
            gst_exempt=form.gst_exempt.data,
            pst_exempt=form.pst_exempt.data
        )
        db.session.add(customer)
        db.session.commit()
        log_activity(f'Created customer {customer.id}')
        flash('Customer created successfully!', 'success')
        return redirect(url_for('customer.view_customers'))
    return render_template('create_customer.html', form=form)


@customer.route('/customers/<int:customer_id>/edit', methods=['GET', 'POST'])
@login_required
def edit_customer(customer_id):
    customer = db.session.get(Customer, customer_id)
    if customer is None:
        abort(404)
    form = CustomerForm()

    if form.validate_on_submit():
        customer.first_name = form.first_name.data
        customer.last_name = form.last_name.data
        customer.gst_exempt = form.gst_exempt.data
        customer.pst_exempt = form.pst_exempt.data
        db.session.commit()
        log_activity(f'Edited customer {customer.id}')
        flash('Customer updated successfully!', 'success')
        return redirect(url_for('customer.view_customers'))

    elif request.method == 'GET':
        form.first_name.data = customer.first_name
        form.last_name.data = customer.last_name
        form.gst_exempt.data = customer.gst_exempt
        form.pst_exempt.data = customer.pst_exempt

    return render_template('edit_customer.html', form=form)


@customer.route('/customers/<int:customer_id>/delete', methods=['GET'])
@login_required
def delete_customer(customer_id):
    customer = db.session.get(Customer, customer_id)
    if customer is None:
        abort(404)
    db.session.delete(customer)
    db.session.commit()
    log_activity(f'Deleted customer {customer.id}')
    flash('Customer deleted successfully!', 'success')
    return redirect(url_for('customer.view_customers'))


@vendor.route('/vendors')
@login_required
def view_vendors():
    vendors = Customer.query.all()
    return render_template('view_vendors.html', vendors=vendors)


@vendor.route('/vendors/create', methods=['GET', 'POST'])
@login_required
def create_vendor():
    form = CustomerForm()
    if form.validate_on_submit():
        vendor = Customer(
            first_name=form.first_name.data,
            last_name=form.last_name.data,
            gst_exempt=form.gst_exempt.data,
            pst_exempt=form.pst_exempt.data
        )
        db.session.add(vendor)
        db.session.commit()
        log_activity(f'Created vendor {vendor.id}')
        flash('Vendor created successfully!', 'success')
        return redirect(url_for('vendor.view_vendors'))
    return render_template('create_vendor.html', form=form)


@vendor.route('/vendors/<int:vendor_id>/edit', methods=['GET', 'POST'])
@login_required
def edit_vendor(vendor_id):
    vendor = db.session.get(Customer, vendor_id)
    if vendor is None:
        abort(404)
    form = CustomerForm()

    if form.validate_on_submit():
        vendor.first_name = form.first_name.data
        vendor.last_name = form.last_name.data
        vendor.gst_exempt = form.gst_exempt.data
        vendor.pst_exempt = form.pst_exempt.data
        db.session.commit()
        log_activity(f'Edited vendor {vendor.id}')
        flash('Vendor updated successfully!', 'success')
        return redirect(url_for('vendor.view_vendors'))

    elif request.method == 'GET':
        form.first_name.data = vendor.first_name
        form.last_name.data = vendor.last_name
        form.gst_exempt.data = vendor.gst_exempt
        form.pst_exempt.data = vendor.pst_exempt

    return render_template('edit_vendor.html', form=form)


@vendor.route('/vendors/<int:vendor_id>/delete', methods=['GET'])
@login_required
def delete_vendor(vendor_id):
    vendor = db.session.get(Customer, vendor_id)
    if vendor is None:
        abort(404)
    db.session.delete(vendor)
    db.session.commit()
    log_activity(f'Deleted vendor {vendor.id}')
    flash('Vendor deleted successfully!', 'success')
    return redirect(url_for('vendor.view_vendors'))


@product.route('/search_products')
def search_products():
    # Retrieve query parameter from the URL
    query = request.args.get('query', '').lower()
    # Query the database for products that match the search query
    matched_products = Product.query.filter(Product.name.ilike(f'%{query}%')).all()
    # Include id so that search results can be referenced elsewhere
    product_data = [
        {'id': product.id, 'name': product.name, 'price': product.price}
        for product in matched_products
    ]
    # Return matched product names and prices as JSON
    return jsonify(product_data)


@invoice.route('/create_invoice', methods=['GET', 'POST'])
@login_required
def create_invoice():
    form = InvoiceForm()
    form.customer.choices = [(c.id, f"{c.first_name} {c.last_name}") for c in Customer.query.all()]

    if form.validate_on_submit():
        customer = db.session.get(Customer, form.customer.data)
        if customer is None:
            abort(404)
        today = datetime.now().strftime('%d%m%y')
        count = Invoice.query.filter(
            func.date(Invoice.date_created) == func.current_date(),
            Invoice.customer_id == customer.id
        ).count() + 1
        invoice_id = f"{customer.first_name[0]}{customer.last_name[0]}{customer.id}{today}{count:02}"

        invoice = Invoice(
            id=invoice_id,
            customer_id=customer.id,
            user_id=current_user.id
        )
        db.session.add(invoice)

        product_data = form.products.data.removesuffix(":").split(':')

        for entry in product_data:
            try:
                product_name, quantity, override_gst, override_pst = entry.split('?')
                product = Product.query.filter_by(name=product_name).first()

                if product:
                    quantity = float(quantity)
                    unit_price = product.price
                    line_subtotal = quantity * unit_price

                    # Parse overrides correctly (can be 0, 1, or empty string)
                    override_gst = None if override_gst == '' else bool(int(override_gst))
                    override_pst = None if override_pst == '' else bool(int(override_pst))

                    # Apply tax rules
                    apply_gst = override_gst if override_gst is not None else not customer.gst_exempt
                    apply_pst = override_pst if override_pst is not None else not customer.pst_exempt

                    line_gst = line_subtotal * 0.05 if apply_gst else 0
                    line_pst = line_subtotal * 0.07 if apply_pst else 0

                    invoice_product = InvoiceProduct(
                        invoice_id=invoice.id,
                        product_id=product.id,
                        quantity=quantity,
                        override_gst=override_gst,
                        override_pst=override_pst,
                        unit_price=unit_price,
                        line_subtotal=line_subtotal,
                        line_gst=line_gst,
                        line_pst=line_pst
                    )
                    db.session.add(invoice_product)

                    # Reduce product inventory
                    product.quantity = (product.quantity or 0) - quantity

                    # Reduce item inventories based on recipe
                    for recipe_item in product.recipe_items:
                        item = recipe_item.item
                        item.quantity = (item.quantity or 0) - (recipe_item.quantity * quantity)
                else:
                    flash(f"Product '{product_name}' not found.", 'danger')

            except ValueError:
                flash(f"Invalid product data format: '{entry}'", 'danger')

        db.session.commit()
        log_activity(f'Created invoice {invoice.id}')
        flash('Invoice created successfully!', 'success')
        return redirect(url_for('invoice.view_invoices'))

    return render_template('create_invoice.html', form=form)


@invoice.route('/delete_invoice/<invoice_id>', methods=['GET'])
@login_required
def delete_invoice(invoice_id):
    # Retrieve the invoice object from the database
    invoice = db.session.get(Invoice, invoice_id)
    if invoice is None:
        abort(404)
    # Delete the invoice from the database
    db.session.delete(invoice)
    db.session.commit()
    log_activity(f'Deleted invoice {invoice.id}')
    flash('Invoice deleted successfully!', 'success')
    # Redirect the user to the home page or any other appropriate page
    return redirect(url_for('invoice.view_invoices'))


@invoice.route('/view_invoice/<invoice_id>', methods=['GET'])
@login_required
def view_invoice(invoice_id):
    invoice = db.session.get(Invoice, invoice_id)
    if invoice is None:
        abort(404)

    subtotal = 0
    gst_total = 0
    pst_total = 0

    for invoice_product in invoice.products:
        # Use stored values instead of recalculating from current product price
        line_total = invoice_product.line_subtotal
        subtotal += line_total
        gst_total += invoice_product.line_gst
        pst_total += invoice_product.line_pst

    total = subtotal + gst_total + pst_total

    return render_template(
        'view_invoice.html',
        invoice=invoice,
        subtotal=subtotal,
        gst=gst_total,
        pst=pst_total,
        total=total,
        GST=GST
    )

@invoice.route('/get_customer_tax_status/<int:customer_id>')
@login_required
def get_customer_tax_status(customer_id):
    customer = db.session.get(Customer, customer_id)
    if customer is None:
        abort(404)
    return {
        "gst_exempt": customer.gst_exempt,
        "pst_exempt": customer.pst_exempt
    }


@invoice.route('/view_invoices', methods=['GET', 'POST'])
@login_required
def view_invoices():
    form = InvoiceFilterForm()
    form.vendor_id.choices = [(-1, 'All')] + [
        (c.id, f"{c.first_name} {c.last_name}") for c in Customer.query.all()
    ]

    # Determine filter values from form submission or query params
    if form.validate_on_submit():
        invoice_id = form.invoice_id.data
        vendor_id = form.vendor_id.data
        start_date = form.start_date.data
        end_date = form.end_date.data
    else:
        invoice_id = request.args.get('invoice_id', '')
        vendor_id = request.args.get('vendor_id', type=int)
        start_date_str = request.args.get('start_date')
        end_date_str = request.args.get('end_date')
        start_date = datetime.fromisoformat(start_date_str) if start_date_str else None
        end_date = datetime.fromisoformat(end_date_str) if end_date_str else None
        form.invoice_id.data = invoice_id
        if vendor_id is not None:
            form.vendor_id.data = vendor_id
        if start_date:
            form.start_date.data = start_date
        if end_date:
            form.end_date.data = end_date

    query = Invoice.query
    if invoice_id:
        query = query.filter(Invoice.id.ilike(f"%{invoice_id}%"))
    if vendor_id and vendor_id != -1:
        query = query.filter(Invoice.customer_id == vendor_id)
    if start_date:
        query = query.filter(Invoice.date_created >= datetime.combine(start_date, datetime.min.time()))
    if end_date:
        query = query.filter(Invoice.date_created <= datetime.combine(end_date, datetime.max.time()))

    invoices = query.order_by(Invoice.date_created.desc()).all()
    return render_template('view_invoices.html', invoices=invoices, form=form)

@report.route('/reports/vendor-invoices', methods=['GET', 'POST'])
def vendor_invoice_report():
    form = VendorInvoiceReportForm()
    form.customer.choices = [(c.id, f"{c.first_name} {c.last_name}") for c in Customer.query.all()]

    if form.validate_on_submit():
        return redirect(url_for(
            'report.vendor_invoice_report_results',
            customer_ids=",".join(str(id) for id in form.customer.data),
            start=form.start_date.data.isoformat(),
            end=form.end_date.data.isoformat()
        ))

    return render_template('report_vendor_invoices.html', form=form)


@report.route('/reports/vendor-invoices/results')
def vendor_invoice_report_results():
    customer_ids = request.args.get('customer_ids')
    start = request.args.get('start')
    end = request.args.get('end')

    # Convert comma-separated IDs to list of ints
    id_list = [int(cid) for cid in customer_ids.split(",") if cid.isdigit()]
    customers = Customer.query.filter(Customer.id.in_(id_list)).all()

    invoices = Invoice.query.filter(
        Invoice.customer_id.in_(id_list),
        Invoice.date_created >= start,
        Invoice.date_created <= end
    ).all()

    # Compute totals with proper GST/PST logic
    enriched_invoices = []
    for invoice in invoices:
        subtotal = 0
        gst_total = 0
        pst_total = 0

        for item in invoice.products:
            line_total = item.quantity * item.product.price
            subtotal += line_total

            apply_gst = item.override_gst if item.override_gst is not None else not invoice.customer.gst_exempt
            apply_pst = item.override_pst if item.override_pst is not None else not invoice.customer.pst_exempt

            if apply_gst:
                gst_total += line_total * 0.05
            if apply_pst:
                pst_total += line_total * 0.07

        enriched_invoices.append({
            "invoice": invoice,
            "total": subtotal + gst_total + pst_total
        })

    return render_template(
        'report_vendor_invoice_results.html',
        customers=customers,
        invoices=enriched_invoices,
        start=start,
        end=end
    )

@report.route('/reports/product-sales', methods=['GET', 'POST'])
def product_sales_report():
    form = ProductSalesReportForm()
    report_data = []

    if form.validate_on_submit():
        start = form.start_date.data
        end = form.end_date.data

        # Query all relevant InvoiceProduct entries
        products = db.session.query(
    Product.id,
    Product.name,
    Product.cost,
    Product.price,
    db.func.sum(InvoiceProduct.quantity).label('total_quantity')
).join(InvoiceProduct, InvoiceProduct.product_id == Product.id
).join(Invoice, Invoice.id == InvoiceProduct.invoice_id
).filter(
    Invoice.date_created >= start,
    Invoice.date_created <= end
).group_by(Product.id).all()

        # Format the report
        for p in products:
            profit_each = p.price - p.cost
            total_revenue = p.total_quantity * p.price
            total_profit = p.total_quantity * profit_each
            report_data.append({
                'name': p.name,
                'quantity': p.total_quantity,
                'cost': p.cost,
                'price': p.price,
                'profit_each': profit_each,
                'revenue': total_revenue,
                'profit': total_profit
            })

        return render_template('report_product_sales_results.html', form=form, report=report_data)

    return render_template('report_product_sales.html', form=form)


@purchase.route('/purchase_orders', methods=['GET'])
@login_required
def view_purchase_orders():
    orders = PurchaseOrder.query.filter_by(received=False).order_by(PurchaseOrder.order_date.desc()).all()
    return render_template('purchase_orders/view_purchase_orders.html', orders=orders)


@purchase.route('/purchase_orders/create', methods=['GET', 'POST'])
@login_required
def create_purchase_order():
    form = PurchaseOrderForm()
    if form.validate_on_submit():
        po = PurchaseOrder(
            vendor_id=form.vendor.data,
            user_id=current_user.id,
            order_date=form.order_date.data,
            expected_date=form.expected_date.data,
            delivery_charge=form.delivery_charge.data or 0.0,
        )
        db.session.add(po)
        db.session.commit()

        items = [key for key in request.form.keys() if key.startswith('items-') and key.endswith('-item')]
        for field in items:
            index = field.split('-')[1]
            item_id = request.form.get(f'items-{index}-item', type=int)
            unit_id = request.form.get(f'items-{index}-unit', type=int)
            quantity = request.form.get(f'items-{index}-quantity', type=float)
            if item_id and quantity is not None:
                db.session.add(PurchaseOrderItem(
                    purchase_order_id=po.id,
                    item_id=item_id,
                    unit_id=unit_id,
                    quantity=quantity
                ))

        db.session.commit()
        log_activity(f'Created purchase order {po.id}')
        flash('Purchase order created successfully!', 'success')
        return redirect(url_for('purchase.view_purchase_orders'))

    return render_template('purchase_orders/create_purchase_order.html', form=form)


@purchase.route('/purchase_orders/edit/<int:po_id>', methods=['GET', 'POST'])
@login_required
def edit_purchase_order(po_id):
    po = db.session.get(PurchaseOrder, po_id)
    if po is None:
        abort(404)
    form = PurchaseOrderForm()
    if form.validate_on_submit():
        po.vendor_id = form.vendor.data
        po.order_date = form.order_date.data
        po.expected_date = form.expected_date.data
        po.delivery_charge = form.delivery_charge.data or 0.0

        PurchaseOrderItem.query.filter_by(purchase_order_id=po.id).delete()

        items = [key for key in request.form.keys() if key.startswith('items-') and key.endswith('-item')]
        for field in items:
            index = field.split('-')[1]
            item_id = request.form.get(f'items-{index}-item', type=int)
            unit_id = request.form.get(f'items-{index}-unit', type=int)
            quantity = request.form.get(f'items-{index}-quantity', type=float)
            if item_id and quantity is not None:
                db.session.add(PurchaseOrderItem(purchase_order_id=po.id, item_id=item_id, unit_id=unit_id, quantity=quantity))

        db.session.commit()
        log_activity(f'Edited purchase order {po.id}')
        flash('Purchase order updated successfully!', 'success')
        return redirect(url_for('purchase.view_purchase_orders'))

    if request.method == 'GET':
        form.vendor.data = po.vendor_id
        form.order_date.data = po.order_date
        form.expected_date.data = po.expected_date
        form.delivery_charge.data = po.delivery_charge
        form.items.min_entries = max(1, len(po.items))
        for i, poi in enumerate(po.items):
            if len(form.items) <= i:
                form.items.append_entry()
        for item_form in form.items:
            item_form.item.choices = [(i.id, i.name) for i in Item.query.all()]
        for i, poi in enumerate(po.items):
            form.items[i].item.data = poi.item_id
            form.items[i].unit.data = poi.unit_id
            form.items[i].quantity.data = poi.quantity

    return render_template('purchase_orders/edit_purchase_order.html', form=form, po=po)


@purchase.route('/purchase_orders/<int:po_id>/delete', methods=['GET'])
@login_required
def delete_purchase_order(po_id):
    po = db.session.get(PurchaseOrder, po_id)
    if po is None:
        abort(404)
    if po.received:
        flash('Cannot delete a purchase order that has been received.', 'error')
        return redirect(url_for('purchase.view_purchase_orders'))
    db.session.delete(po)
    db.session.commit()
    log_activity(f'Deleted purchase order {po.id}')
    flash('Purchase order deleted successfully!', 'success')
    return redirect(url_for('purchase.view_purchase_orders'))


@purchase.route('/purchase_orders/<int:po_id>/receive', methods=['GET', 'POST'])
@login_required
def receive_invoice(po_id):
    po = db.session.get(PurchaseOrder, po_id)
    if po is None:
        abort(404)
    form = ReceiveInvoiceForm()
    if request.method == 'GET':
        form.delivery_charge.data = po.delivery_charge
        form.items.min_entries = max(1, len(po.items))
        while len(form.items) < len(po.items):
            form.items.append_entry()
        for item_form in form.items:
            item_form.item.choices = [(i.id, i.name) for i in Item.query.all()]
            item_form.unit.choices = [(u.id, u.name) for u in ItemUnit.query.all()]
        for i, poi in enumerate(po.items):
            form.items[i].item.data = poi.item_id
            form.items[i].unit.data = poi.unit_id
            form.items[i].quantity.data = poi.quantity
    if form.validate_on_submit():
        if not PurchaseOrderItemArchive.query.filter_by(purchase_order_id=po.id).first():
            for poi in po.items:
                db.session.add(PurchaseOrderItemArchive(
                    purchase_order_id=po.id,
                    item_id=poi.item_id,
                    unit_id=poi.unit_id,
                    quantity=poi.quantity
                ))
            db.session.commit()
        invoice = PurchaseInvoice(
            purchase_order_id=po.id,
            user_id=current_user.id,
            location_id=form.location_id.data,
            received_date=form.received_date.data,
            gst=form.gst.data or 0.0,
            pst=form.pst.data or 0.0,
            delivery_charge=form.delivery_charge.data or 0.0,
        )
        db.session.add(invoice)
        db.session.commit()

        items = [key for key in request.form.keys() if key.startswith('items-') and key.endswith('-item')]
        for field in items:
            index = field.split('-')[1]
            item_id = request.form.get(f'items-{index}-item', type=int)
            unit_id = request.form.get(f'items-{index}-unit', type=int)
            quantity = request.form.get(f'items-{index}-quantity', type=float)
            cost = request.form.get(f'items-{index}-cost', type=float)
            is_return = request.form.get(f'items-{index}-return_item') is not None
            if item_id and quantity is not None and cost is not None:
                if is_return:
                    quantity = -abs(quantity)
                    cost = -abs(cost)
                db.session.add(PurchaseInvoiceItem(invoice_id=invoice.id, item_id=item_id, unit_id=unit_id, quantity=quantity, cost=cost))
                item_obj = db.session.get(Item, item_id)
                if item_obj:
                    factor = 1
                    if unit_id:
                        unit = db.session.get(ItemUnit, unit_id)
                        if unit:
                            factor = unit.factor
                    item_obj.quantity = (item_obj.quantity or 0) + quantity * factor
                    # store cost per base unit (always positive)
                    item_obj.cost = abs(cost) / factor if factor else abs(cost)
                    record = LocationStandItem.query.filter_by(location_id=invoice.location_id, item_id=item_id).first()
                    if not record:
                        record = LocationStandItem(location_id=invoice.location_id, item_id=item_id, expected_count=0)
                        db.session.add(record)
                    record.expected_count += quantity * factor

        db.session.commit()
        po.received = True
        db.session.add(po)
        db.session.commit()
        log_activity(f'Received invoice {invoice.id} for PO {po.id}')
        flash('Invoice received successfully!', 'success')
        return redirect(url_for('purchase.view_purchase_invoices'))

    return render_template('purchase_orders/receive_invoice.html', form=form, po=po)


@purchase.route('/purchase_invoices', methods=['GET'])
@login_required
def view_purchase_invoices():
    invoices = PurchaseInvoice.query.order_by(PurchaseInvoice.received_date.desc()).all()
    return render_template('purchase_invoices/view_purchase_invoices.html', invoices=invoices)


@purchase.route('/purchase_invoices/<int:invoice_id>')
@login_required
def view_purchase_invoice(invoice_id):
    invoice = db.session.get(PurchaseInvoice, invoice_id)
    if invoice is None:
        abort(404)
    return render_template('purchase_invoices/view_purchase_invoice.html', invoice=invoice)


@purchase.route('/purchase_invoices/<int:invoice_id>/reverse')
@login_required
def reverse_purchase_invoice(invoice_id):
    invoice = db.session.get(PurchaseInvoice, invoice_id)
    if invoice is None:
        abort(404)
    po = db.session.get(PurchaseOrder, invoice.purchase_order_id)
    if po is None:
        abort(404)
    for inv_item in invoice.items:
        factor = 1
        if inv_item.unit_id:
            unit = db.session.get(ItemUnit, inv_item.unit_id)
            if unit:
                factor = unit.factor
        itm = db.session.get(Item, inv_item.item_id)
        if itm:
            itm.quantity -= inv_item.quantity * factor

            # Revert item cost to the most recent prior purchase invoice
            last_item = (
                db.session.query(PurchaseInvoiceItem)
                .join(PurchaseInvoice)
                .filter(
                    PurchaseInvoiceItem.item_id == itm.id,
                    PurchaseInvoiceItem.invoice_id != invoice.id,
                )
                .order_by(PurchaseInvoice.received_date.desc(), PurchaseInvoice.id.desc())
                .first()
            )
            if last_item:
                last_factor = 1
                if last_item.unit_id:
                    last_unit = db.session.get(ItemUnit, last_item.unit_id)
                    if last_unit:
                        last_factor = last_unit.factor
                itm.cost = abs(last_item.cost) / last_factor if last_factor else abs(last_item.cost)
            else:
                itm.cost = 0.0

            # Update expected count for the location where items were received
            record = LocationStandItem.query.filter_by(
                location_id=invoice.location_id,
                item_id=itm.id,
            ).first()
            if not record:
                record = LocationStandItem(
                    location_id=invoice.location_id,
                    item_id=itm.id,
                    expected_count=0,
                )
                db.session.add(record)
            record.expected_count -= inv_item.quantity * factor
    PurchaseInvoiceItem.query.filter_by(invoice_id=invoice.id).delete()
    db.session.delete(invoice)
    po.received = False
    db.session.commit()
    flash('Invoice reversed successfully', 'success')
    return redirect(url_for('purchase.view_purchase_orders'))<|MERGE_RESOLUTION|>--- conflicted
+++ resolved
@@ -234,22 +234,15 @@
         if recv_count > 1 or trans_count > 1:
             flash('Only one unit can be set as receiving and transfer default.', 'error')
             return render_template('items/add_item.html', form=form)
-<<<<<<< HEAD
         item = Item(name=form.name.data, base_unit=form.base_unit.data, gl_code=form.gl_code.data)
-=======
-<<<<<<< carti/update-routes-and-forms-for-gl_code_id
         item = Item(name=form.name.data, base_unit=form.base_unit.data, gl_code_id=form.gl_code_id.data)
-=======
         item = Item(
             name=form.name.data,
             base_unit=form.base_unit.data,
             purchase_gl_code_id=form.purchase_gl_code.data or None,
         )
->>>>>>> main
->>>>>>> 40035baf
         db.session.add(item)
         db.session.commit()
-
         receiving_set = False
         transfer_set = False
         for uf in form.units:
@@ -283,15 +276,9 @@
         abort(404)
     form = ItemForm(obj=item)
     if request.method == 'GET':
-<<<<<<< HEAD
         form.gl_code.data = item.gl_code
-=======
-<<<<<<< carti/update-routes-and-forms-for-gl_code_id
         form.gl_code_id.data = item.gl_code_id
-=======
         form.purchase_gl_code.data = item.purchase_gl_code_id
->>>>>>> main
->>>>>>> 40035baf
         for idx, unit in enumerate(item.units):
             if idx < len(form.units):
                 form.units[idx].form.name.data = unit.name
@@ -313,17 +300,11 @@
             return render_template('items/edit_item.html', form=form, item=item)
         item.name = form.name.data
         item.base_unit = form.base_unit.data
-<<<<<<< HEAD
         item.gl_code = form.gl_code.data
-=======
-<<<<<<< carti/update-routes-and-forms-for-gl_code_id
         item.gl_code_id = form.gl_code_id.data
-=======
         item.purchase_gl_code_id = form.purchase_gl_code.data or None
->>>>>>> main
->>>>>>> 40035baf
         ItemUnit.query.filter_by(item_id=item.id).delete()
-        receiving_set = False
+        receiving_set = Fals
         transfer_set = False
         for uf in form.units:
             unit_form = uf.form
@@ -714,18 +695,12 @@
         product = Product(
             name=form.name.data,
             price=form.price.data,
-<<<<<<< HEAD
             cost=form.cost.data,
             gl_code=form.gl_code.data
-=======
-<<<<<<< carti/update-routes-and-forms-for-gl_code_id
             cost=form.cost.data,  # Save cost
             gl_code_id=form.gl_code_id.data
-=======
             cost=form.cost.data,
             sales_gl_code_id=form.sales_gl_code.data or None,
->>>>>>> main
->>>>>>> 40035baf
         )
         db.session.add(product)
         db.session.commit()
@@ -761,15 +736,9 @@
         product.name = form.name.data
         product.price = form.price.data
         product.cost = form.cost.data or 0.0  # 👈 Update cost
-<<<<<<< HEAD
         product.gl_code = form.gl_code.data
-=======
-<<<<<<< carti/update-routes-and-forms-for-gl_code_id
         product.gl_code_id = form.gl_code_id.data
-=======
         product.sales_gl_code_id = form.sales_gl_code.data or None
->>>>>>> main
->>>>>>> 40035baf
 
         ProductRecipeItem.query.filter_by(product_id=product.id).delete()
         for item_form in form.items:
@@ -793,15 +762,9 @@
         form.name.data = product.name
         form.price.data = product.price
         form.cost.data = product.cost or 0.0  # 👈 Pre-fill cost
-<<<<<<< HEAD
         form.gl_code.data = product.gl_code
-=======
-<<<<<<< carti/update-routes-and-forms-for-gl_code_id
         form.gl_code_id.data = product.gl_code_id
-=======
         form.sales_gl_code.data = product.sales_gl_code_id
->>>>>>> main
->>>>>>> 40035baf
         form.items.min_entries = max(1, len(product.recipe_items))
         item_choices = [(itm.id, itm.name) for itm in Item.query.all()]
         for i, recipe_item in enumerate(product.recipe_items):
