import os
from flask import Blueprint, render_template, request, flash, redirect, url_for, jsonify, session, abort
from flask_login import login_required, current_user
from sqlalchemy import func
from werkzeug.utils import secure_filename
from app import db, socketio, GST
from app.activity_logger import log_activity
from app.forms import (
    LocationForm,
    ItemForm,
    TransferForm,
    ImportItemsForm,
    DateRangeForm,
    CustomerForm,
    ProductForm,
    ProductWithRecipeForm,
    ProductRecipeForm,
    InvoiceForm,
    SignupForm,
    LoginForm,
    InvoiceFilterForm,
    PurchaseOrderForm,
    ReceiveInvoiceForm,
    DeleteForm,
)
from app.models import (
    Location,
    Item,
    ItemUnit,
    Transfer,
    TransferItem,
    Customer,
    Product,
    LocationStandItem,
    Invoice,
    InvoiceProduct,
    ProductRecipeItem,
    PurchaseOrder,
    PurchaseOrderItem,
    PurchaseInvoice,
    PurchaseInvoiceItem,
)
from datetime import datetime
from flask import Blueprint, render_template
from app.forms import VendorInvoiceReportForm, ProductSalesReportForm
MAX_IMPORT_SIZE = 1024 * 1024
ALLOWED_IMPORT_EXTENSIONS = {".txt"}


# If you're not already using a Blueprint for your main routes, create one.
main = Blueprint('main', __name__)
location = Blueprint('locations', __name__)
item = Blueprint('item', __name__)
transfer = Blueprint('transfer', __name__)
product = Blueprint('product', __name__)
customer = Blueprint('customer', __name__)
invoice = Blueprint('invoice', __name__)
report = Blueprint('report', __name__)
purchase = Blueprint('purchase', __name__)
vendor = Blueprint('vendor', __name__)


def update_expected_counts(transfer, multiplier=1):
    """Update expected counts for locations involved in a transfer."""
    for ti in transfer.transfer_items:
        from_record = LocationStandItem.query.filter_by(
            location_id=transfer.from_location_id,
            item_id=ti.item_id
        ).first()
        if not from_record:
            from_record = LocationStandItem(
                location_id=transfer.from_location_id,
                item_id=ti.item_id,
                expected_count=0
            )
            db.session.add(from_record)
        from_record.expected_count -= multiplier * ti.quantity

        to_record = LocationStandItem.query.filter_by(
            location_id=transfer.to_location_id,
            item_id=ti.item_id
        ).first()
        if not to_record:
            to_record = LocationStandItem(
                location_id=transfer.to_location_id,
                item_id=ti.item_id,
                expected_count=0
            )
            db.session.add(to_record)
        to_record.expected_count += multiplier * ti.quantity


@main.route('/')
@login_required
def home():
    return render_template('transfers/view_transfers.html', user=current_user)


@location.route('/locations/add', methods=['GET', 'POST'])
@login_required
def add_location():
    form = LocationForm()
    if form.validate_on_submit():
        new_location = Location(name=form.name.data)
        selected_products = [db.session.get(Product, pid) for pid in form.products.data]
        new_location.products = selected_products
        db.session.add(new_location)
        db.session.commit()

        # Add stand sheet items for countable recipe items
        for product_obj in selected_products:
            for recipe_item in product_obj.recipe_items:
                if recipe_item.countable:
                    exists = LocationStandItem.query.filter_by(
                        location_id=new_location.id,
                        item_id=recipe_item.item_id
                    ).first()
                    if not exists:
                        db.session.add(LocationStandItem(location_id=new_location.id, item_id=recipe_item.item_id, expected_count=0))
        db.session.commit()
        log_activity(f'Added location {new_location.name}')
        flash('Location added successfully!')
        return redirect(url_for('locations.view_locations'))
    return render_template('locations/add_location.html', form=form)


@location.route('/locations/edit/<int:location_id>', methods=['GET', 'POST'])
@login_required
def edit_location(location_id):
    location = db.session.get(Location, location_id)
    if location is None:
        abort(404)
    form = LocationForm(obj=location)
    if request.method == 'GET':
        form.products.data = [p.id for p in location.products]

    if form.validate_on_submit():
        location.name = form.name.data
        selected_products = [db.session.get(Product, pid) for pid in form.products.data]
        location.products = selected_products
        db.session.commit()

        # Ensure stand sheet items exist for new products
        for product_obj in selected_products:
            for recipe_item in product_obj.recipe_items:
                if recipe_item.countable:
                    exists = LocationStandItem.query.filter_by(
                        location_id=location.id,
                        item_id=recipe_item.item_id
                    ).first()
                    if not exists:
                        db.session.add(LocationStandItem(location_id=location.id, item_id=recipe_item.item_id, expected_count=0))
        db.session.commit()
        log_activity(f'Edited location {location.id}')
        flash('Location updated successfully.', 'success')
        return redirect(url_for('locations.edit_location', location_id=location.id))

    # Query for completed transfers to this location
    transfers_to_location = Transfer.query.filter_by(to_location_id=location_id, completed=True).all()

    return render_template('locations/edit_location.html', form=form, location=location,
                           transfers=transfers_to_location)


@location.route('/locations/<int:location_id>/stand_sheet')
@login_required
def view_stand_sheet(location_id):
    location = db.session.get(Location, location_id)
    if location is None:
        abort(404)

    items = []
    seen = set()
    for product_obj in location.products:
        for recipe_item in product_obj.recipe_items:
            if recipe_item.countable and recipe_item.item_id not in seen:
                seen.add(recipe_item.item_id)
                items.append(recipe_item.item)

    return render_template('locations/stand_sheet.html', location=location, items=items)


@location.route('/locations')
@login_required
def view_locations():
    locations = Location.query.all()
    delete_form = DeleteForm()
    return render_template('locations/view_locations.html', locations=locations, delete_form=delete_form)


@location.route('/locations/delete/<int:location_id>', methods=['POST'])
@login_required
def delete_location(location_id):
    location = db.session.get(Location, location_id)
    if location is None:
        abort(404)
    db.session.delete(location)
    db.session.commit()
    log_activity(f'Deleted location {location.id}')
    flash('Location deleted successfully!')
    return redirect(url_for('locations.view_locations'))


@item.route('/items')
@login_required
def view_items():
    items = Item.query.all()
    form = ItemForm()
    return render_template('items/view_items.html', items=items, form=form)


@item.route('/items/add', methods=['GET', 'POST'])
@login_required
def add_item():
    form = ItemForm()
    if form.validate_on_submit():
        recv_count = sum(1 for uf in form.units if uf.form.name.data and uf.form.receiving_default.data)
        trans_count = sum(1 for uf in form.units if uf.form.name.data and uf.form.transfer_default.data)
        if recv_count > 1 or trans_count > 1:
            flash('Only one unit can be set as receiving and transfer default.', 'error')
            return render_template('items/add_item.html', form=form)
        item = Item(name=form.name.data, base_unit=form.base_unit.data)
        db.session.add(item)
        db.session.commit()

        receiving_set = False
        transfer_set = False
        for uf in form.units:
            unit_form = uf.form
            if unit_form.name.data:
                receiving_default = unit_form.receiving_default.data and not receiving_set
                transfer_default = unit_form.transfer_default.data and not transfer_set
                db.session.add(ItemUnit(
                    item_id=item.id,
                    name=unit_form.name.data,
                    factor=float(unit_form.factor.data),
                    receiving_default=receiving_default,
                    transfer_default=transfer_default
                ))
                if receiving_default:
                    receiving_set = True
                if transfer_default:
                    transfer_set = True
        db.session.commit()
        log_activity(f'Added item {item.name}')
        flash('Item added successfully!')
        return redirect(url_for('item.view_items'))
    return render_template('items/add_item.html', form=form)


@item.route('/items/edit/<int:item_id>', methods=['GET', 'POST'])
@login_required
def edit_item(item_id):
    item = db.session.get(Item, item_id)
    if item is None:
        abort(404)
    form = ItemForm(obj=item)
    if request.method == 'GET':
        for idx, unit in enumerate(item.units):
            if idx < len(form.units):
                form.units[idx].form.name.data = unit.name
                form.units[idx].form.factor.data = unit.factor
                form.units[idx].form.receiving_default.data = unit.receiving_default
                form.units[idx].form.transfer_default.data = unit.transfer_default
            else:
                form.units.append_entry({
                    'name': unit.name,
                    'factor': unit.factor,
                    'receiving_default': unit.receiving_default,
                    'transfer_default': unit.transfer_default
                })
    if form.validate_on_submit():
        recv_count = sum(1 for uf in form.units if uf.form.name.data and uf.form.receiving_default.data)
        trans_count = sum(1 for uf in form.units if uf.form.name.data and uf.form.transfer_default.data)
        if recv_count > 1 or trans_count > 1:
            flash('Only one unit can be set as receiving and transfer default.', 'error')
            return render_template('items/edit_item.html', form=form, item=item)
        item.name = form.name.data
        item.base_unit = form.base_unit.data
        ItemUnit.query.filter_by(item_id=item.id).delete()
        receiving_set = False
        transfer_set = False
        for uf in form.units:
            unit_form = uf.form
            if unit_form.name.data:
                receiving_default = unit_form.receiving_default.data and not receiving_set
                transfer_default = unit_form.transfer_default.data and not transfer_set
                db.session.add(ItemUnit(
                    item_id=item.id,
                    name=unit_form.name.data,
                    factor=float(unit_form.factor.data),
                    receiving_default=receiving_default,
                    transfer_default=transfer_default
                ))
                if receiving_default:
                    receiving_set = True
                if transfer_default:
                    transfer_set = True
        db.session.commit()
        log_activity(f'Edited item {item.id}')
        flash('Item updated successfully!')
        return redirect(url_for('item.view_items'))
    return render_template('items/edit_item.html', form=form, item=item)


@item.route('/items/delete/<int:item_id>', methods=['POST'])
@login_required
def delete_item(item_id):
    item = db.session.get(Item, item_id)
    if item is None:
        abort(404)
    db.session.delete(item)
    db.session.commit()
    log_activity(f'Deleted item {item.id}')
    flash('Item deleted successfully!')
    return redirect(url_for('item.view_items'))


@item.route('/items/bulk_delete', methods=['POST'])
@login_required
def bulk_delete_items():
    item_ids = request.form.getlist('item_ids')
    if item_ids:
        Item.query.filter(Item.id.in_(item_ids)).delete(synchronize_session='fetch')
        db.session.commit()
        log_activity(f'Bulk deleted items {",".join(item_ids)}')
        flash('Selected items have been deleted.', 'success')
    else:
        flash('No items selected.', 'warning')
    return redirect(url_for('item.view_items'))


@transfer.route('/transfers', methods=['GET'])
@login_required
def view_transfers():
    filter_option = request.args.get('filter', 'not_completed')
    transfer_id = request.args.get('transfer_id', '', type=int)  # Optional: Search by Transfer ID
    from_location_name = request.args.get('from_location', '')  # Optional: Search by From Location
    to_location_name = request.args.get('to_location', '')  # Optional: Search by To Location

    query = Transfer.query
    if transfer_id != '':
        query = query.filter(Transfer.id == transfer_id)

    if from_location_name != '':
        query = query.join(Location, Transfer.from_location_id == Location.id).filter(
            Location.name.ilike(f"%{from_location_name}%"))

    if to_location_name != '':
        query = query.join(Location, Transfer.to_location_id == Location.id).filter(
            Location.name.ilike(f"%{to_location_name}%"))

    if filter_option == 'completed':
        transfers = query.filter(Transfer.completed == True).all()
    elif filter_option == 'not_completed':
        transfers = query.filter(Transfer.completed == False).all()
    else:
        transfers = query.all()

    form = TransferForm()  # Assuming you're using it for something like a filter form on the page
    return render_template('transfers/view_transfers.html', transfers=transfers, form=form)


@transfer.route('/transfers/add', methods=['GET', 'POST'])
@login_required
def add_transfer():
    form = TransferForm()
    if form.validate_on_submit():
        transfer = Transfer(
            from_location_id=form.from_location_id.data,
            to_location_id=form.to_location_id.data,
            user_id=current_user.id
        )
        db.session.add(transfer)
        # Dynamically determine the number of items added
        items = [key for key in request.form.keys() if key.startswith('items-') and key.endswith('-item')]
        for item_field in items:
            index = item_field.split('-')[1]
            item_id = request.form.get(f'items-{index}-item')
            quantity = request.form.get(f'items-{index}-quantity', type=float)
            unit_id = request.form.get(f'items-{index}-unit', type=int)
            if item_id:
                item = db.session.get(Item, item_id)
                if item and quantity is not None:
                    factor = 1
                    if unit_id:
                        unit = db.session.get(ItemUnit, unit_id)
                        if unit:
                            factor = unit.factor
                    transfer_item = TransferItem(
                        transfer_id=transfer.id,
                        item_id=item.id,
                        quantity=quantity * factor
                    )
                    db.session.add(transfer_item)
        db.session.commit()
        log_activity(f'Added transfer {transfer.id}')

        socketio.emit('new_transfer', {'message': 'New transfer added'})

        flash('Transfer added successfully!', 'success')
        return redirect(url_for('transfer.view_transfers'))
    elif form.errors:
        flash('There was an error submitting the transfer.', 'error')

    return render_template('transfers/add_transfer.html', form=form)


@transfer.route('/transfers/edit/<int:transfer_id>', methods=['GET', 'POST'])
@login_required
def edit_transfer(transfer_id):
    transfer = db.session.get(Transfer, transfer_id)
    if transfer is None:
        abort(404)
    form = TransferForm(obj=transfer)

    if form.validate_on_submit():
        transfer.from_location_id = form.from_location_id.data
        transfer.to_location_id = form.to_location_id.data

        # Clear existing TransferItem entries
        TransferItem.query.filter_by(transfer_id=transfer.id).delete()

        # Dynamically determine the number of items added, similar to the "add" route
        items = [key for key in request.form.keys() if key.startswith('items-') and key.endswith('-item')]
        for item_field in items:
            index = item_field.split('-')[1]
            item_id = request.form.get(f'items-{index}-item')
            quantity = request.form.get(f'items-{index}-quantity', type=float)
            unit_id = request.form.get(f'items-{index}-unit', type=int)
            if item_id and quantity is not None:  # Ensure both are provided and valid
                factor = 1
                if unit_id:
                    unit = db.session.get(ItemUnit, unit_id)
                    if unit:
                        factor = unit.factor
                new_transfer_item = TransferItem(
                    transfer_id=transfer.id,
                    item_id=int(item_id),
                    quantity=quantity * factor
                )
                db.session.add(new_transfer_item)

        db.session.commit()
        log_activity(f'Edited transfer {transfer.id}')
        flash('Transfer updated successfully!', 'success')
        return redirect(url_for('transfer.view_transfers'))
    elif form.errors:
        flash('There was an error submitting the transfer.', 'error')

    # For GET requests or if the form doesn't validate, pass existing items to the template
    items = [{"id": item.item_id, "name": item.item.name, "quantity": item.quantity} for item in
             transfer.transfer_items]
    return render_template('transfers/edit_transfer.html', form=form, transfer=transfer, items=items)


@transfer.route('/transfers/delete/<int:transfer_id>', methods=['POST'])
@login_required
def delete_transfer(transfer_id):
    transfer = db.session.get(Transfer, transfer_id)
    if transfer is None:
        abort(404)
    if transfer.completed:
        update_expected_counts(transfer, multiplier=-1)
    db.session.delete(transfer)
    db.session.commit()
    log_activity(f'Deleted transfer {transfer.id}')
    flash('Transfer deleted successfully!', 'success')
    return redirect(url_for('transfer.view_transfers'))


@transfer.route('/transfers/complete/<int:transfer_id>', methods=['GET'])
@login_required
def complete_transfer(transfer_id):
    transfer = db.session.get(Transfer, transfer_id)
    if transfer is None:
        abort(404)
    transfer.completed = True
    update_expected_counts(transfer, multiplier=1)
    db.session.commit()
    log_activity(f'Completed transfer {transfer.id}')
    flash('Transfer marked as complete!', 'success')
    return redirect(url_for('transfer.view_transfers'))


@transfer.route('/transfers/uncomplete/<int:transfer_id>', methods=['GET'])
@login_required
def uncomplete_transfer(transfer_id):
    transfer = db.session.get(Transfer, transfer_id)
    if transfer is None:
        abort(404)
    transfer.completed = False
    update_expected_counts(transfer, multiplier=-1)
    db.session.commit()
    log_activity(f'Uncompleted transfer {transfer.id}')
    flash('Transfer marked as not completed.', 'success')
    return redirect(url_for('transfer.view_transfers'))


@transfer.route('/transfers/view/<int:transfer_id>', methods=['GET'])
@login_required
def view_transfer(transfer_id):
    transfer = db.session.get(Transfer, transfer_id)
    if transfer is None:
        abort(404)
    transfer_items = TransferItem.query.filter_by(transfer_id=transfer.id).all()
    return render_template('transfers/view_transfer.html', transfer=transfer, transfer_items=transfer_items)


@item.route('/items/search', methods=['GET'])
@login_required
def search_items():
    search_term = request.args.get('term', '')
    items = Item.query.filter(Item.name.ilike(f'%{search_term}%')).all()
    items_data = [{'id': item.id, 'name': item.name} for item in items]  # Create a list of dicts
    return jsonify(items_data)


@item.route('/items/<int:item_id>/units')
@login_required
def item_units(item_id):
    item = db.session.get(Item, item_id)
    if item is None:
        abort(404)
    data = [
        {
            'id': u.id,
            'name': u.name,
            'factor': u.factor,
            'receiving_default': u.receiving_default,
            'transfer_default': u.transfer_default,
        }
        for u in item.units
    ]
    return jsonify(data)


@item.route('/import_items', methods=['GET', 'POST'])
@login_required
def import_items():
    form = ImportItemsForm()
    if form.validate_on_submit():
        from run import app

        file = form.file.data
        filename = secure_filename(file.filename)
        ext = os.path.splitext(filename)[1].lower()
        file.seek(0, os.SEEK_END)
        size = file.tell()
        file.seek(0)
        if ext not in ALLOWED_IMPORT_EXTENSIONS:
            flash('Only .txt files are allowed.', 'error')
            return redirect(url_for('item.import_items'))
        if size > MAX_IMPORT_SIZE:
            flash('File is too large.', 'error')
            return redirect(url_for('item.import_items'))
        filepath = os.path.join(app.config['UPLOAD_FOLDER'], filename)
        file.save(filepath)

        # Parse the file
        with open(filepath, 'r') as file:
            for line in file:
                item_name = line.strip()
                if item_name:
                    # Check if item already exists to avoid duplicates
                    existing_item = Item.query.filter_by(name=item_name).first()
                    if not existing_item:
                        # Create a new item instance and add it to the database
                        new_item = Item(name=item_name)
                        db.session.add(new_item)
        db.session.commit()
        log_activity('Imported items from file')

        flash('Items imported successfully.', 'success')
        return redirect(url_for('item.import_items'))

    return render_template('items/import_items.html', form=form)


@transfer.route('/transfers/generate_report', methods=['GET', 'POST'])
def generate_report():
    form = DateRangeForm()
    if form.validate_on_submit():
        start_datetime = form.start_datetime.data
        end_datetime = form.end_datetime.data

        # Alias for "from" and "to" locations
        from_location = db.aliased(Location)
        to_location = db.aliased(Location)

        aggregated_transfers = db.session.query(
            from_location.name.label('from_location_name'),
            to_location.name.label('to_location_name'),
            Item.name.label('item_name'),
            func.sum(TransferItem.quantity).label('total_quantity')
        ).select_from(Transfer) \
            .join(TransferItem, Transfer.id == TransferItem.transfer_id) \
            .join(Item, TransferItem.item_id == Item.id) \
            .join(from_location, Transfer.from_location_id == from_location.id) \
            .join(to_location, Transfer.to_location_id == to_location.id) \
            .filter(
            Transfer.completed == True,
            Transfer.date_created >= start_datetime,
            Transfer.date_created <= end_datetime
        ) \
            .group_by(
            from_location.name,
            to_location.name,
            Item.name
        ) \
            .order_by(
            from_location.name,
            to_location.name,
            Item.name
        ) \
            .all()

        # Process the results for display or session storage
        session['aggregated_transfers'] = [{
            'from_location_name': result[0],
            'to_location_name': result[1],
            'item_name': result[2],
            'total_quantity': result[3]
        } for result in aggregated_transfers]

        # Store start and end date/time in session for use in the report
        session['report_start_datetime'] = start_datetime.strftime('%Y-%m-%d %H:%M')
        session['report_end_datetime'] = end_datetime.strftime('%Y-%m-%d %H:%M')

        flash('Transfer report generated successfully.', 'success')
        return redirect(url_for('transfer.view_report'))

    return render_template('transfers/generate_report.html', form=form)


@transfer.route('/transfers/report')
def view_report():
    aggregated_transfers = session.get('aggregated_transfers', [])
    return render_template('transfers/view_report.html', aggregated_transfers=aggregated_transfers)


@product.route('/products')
@login_required
def view_products():
    products = Product.query.all()
    return render_template('view_products.html', products=products)


@product.route('/products/create', methods=['GET', 'POST'])
@login_required
def create_product():
    form = ProductWithRecipeForm()
    if form.validate_on_submit():
        product = Product(
            name=form.name.data,
            price=form.price.data,
            cost=form.cost.data  # 👈 Save cost
        )
        db.session.add(product)
        db.session.commit()

        for item_form in form.items:
            item_id = item_form.item.data
            quantity = item_form.quantity.data
            countable = item_form.countable.data
            if item_id and quantity is not None:
                db.session.add(
                    ProductRecipeItem(
                        product_id=product.id,
                        item_id=item_id,
                        quantity=quantity,
                        countable=countable,
                    )
                )
        db.session.commit()
        log_activity(f'Created product {product.name}')
        flash('Product created successfully!', 'success')
        return redirect(url_for('product.view_products'))
    return render_template('create_product.html', form=form, product_id=None)


@product.route('/products/<int:product_id>/edit', methods=['GET', 'POST'])
@login_required
def edit_product(product_id):
    product = db.session.get(Product, product_id)
    if product is None:
        abort(404)
    form = ProductWithRecipeForm()
    if form.validate_on_submit():
        product.name = form.name.data
        product.price = form.price.data
        product.cost = form.cost.data or 0.0  # 👈 Update cost

        ProductRecipeItem.query.filter_by(product_id=product.id).delete()
        for item_form in form.items:
            item_id = item_form.item.data
            quantity = item_form.quantity.data
            countable = item_form.countable.data
            if item_id and quantity is not None:
                db.session.add(
                    ProductRecipeItem(
                        product_id=product.id,
                        item_id=item_id,
                        quantity=quantity,
                        countable=countable,
                    )
                )
        db.session.commit()
        log_activity(f'Edited product {product.id}')
        flash('Product updated successfully!', 'success')
        return redirect(url_for('product.view_products'))
    elif request.method == 'GET':
        form.name.data = product.name
        form.price.data = product.price
        form.cost.data = product.cost or 0.0  # 👈 Pre-fill cost
        form.items.min_entries = max(1, len(product.recipe_items))
        for i, recipe_item in enumerate(product.recipe_items):
            if len(form.items) <= i:
                form.items.append_entry()
            form.items[i].item.data = recipe_item.item_id
            form.items[i].quantity.data = recipe_item.quantity
            form.items[i].countable.data = recipe_item.countable
    else:
        print(form.errors)
        print(form.cost.data)
    return render_template('edit_product.html', form=form, product_id=product.id)


@product.route('/products/<int:product_id>/recipe', methods=['GET', 'POST'])
@login_required
def edit_product_recipe(product_id):
    product = db.session.get(Product, product_id)
    if product is None:
        abort(404)
    form = ProductRecipeForm()
    if form.validate_on_submit():
        ProductRecipeItem.query.filter_by(product_id=product.id).delete()
        items = [key for key in request.form.keys() if key.startswith('items-') and key.endswith('-item')]
        for field in items:
            index = field.split('-')[1]
            item_id = request.form.get(f'items-{index}-item', type=int)
            quantity = request.form.get(f'items-{index}-quantity', type=float)
            countable = request.form.get(f'items-{index}-countable') == 'y'
            if item_id and quantity is not None:
                db.session.add(ProductRecipeItem(product_id=product.id, item_id=item_id, quantity=quantity, countable=countable))
        db.session.commit()
        flash('Recipe updated successfully!', 'success')
        return redirect(url_for('product.view_products'))
    elif request.method == 'GET':
        form.items.min_entries = max(1, len(product.recipe_items))
        for i, recipe_item in enumerate(product.recipe_items):
            if len(form.items) <= i:
                form.items.append_entry()
            form.items[i].item.data = recipe_item.item_id
            form.items[i].quantity.data = recipe_item.quantity
            form.items[i].countable.data = recipe_item.countable
    return render_template('edit_product_recipe.html', form=form, product=product)


@product.route('/products/<int:product_id>/calculate_cost')
@login_required
def calculate_product_cost(product_id):
    product = db.session.get(Product, product_id)
    if product is None:
        abort(404)
    total = 0.0
    for ri in product.recipe_items:
        item_cost = getattr(ri.item, 'cost', 0.0)
        try:
            qty = float(ri.quantity or 0)
        except (TypeError, ValueError):
            qty = 0
        total += (item_cost or 0) * qty
    return jsonify({'cost': total})


@product.route('/products/<int:product_id>/delete', methods=['GET'])
@login_required
def delete_product(product_id):
    product = db.session.get(Product, product_id)
    if product is None:
        abort(404)
    db.session.delete(product)
    db.session.commit()
    log_activity(f'Deleted product {product.id}')
    flash('Product deleted successfully!', 'success')
    return redirect(url_for('product.view_products'))


@customer.route('/customers')
@login_required
def view_customers():
    customers = Customer.query.all()
    return render_template('view_customers.html', customers=customers)


@customer.route('/customers/create', methods=['GET', 'POST'])
@login_required
def create_customer():
    form = CustomerForm()
    if form.validate_on_submit():
        customer = Customer(
            first_name=form.first_name.data,
            last_name=form.last_name.data,
            gst_exempt=form.gst_exempt.data,
            pst_exempt=form.pst_exempt.data
        )
        db.session.add(customer)
        db.session.commit()
        log_activity(f'Created customer {customer.id}')
        flash('Customer created successfully!', 'success')
        return redirect(url_for('customer.view_customers'))
    return render_template('create_customer.html', form=form)


@customer.route('/customers/<int:customer_id>/edit', methods=['GET', 'POST'])
@login_required
def edit_customer(customer_id):
    customer = db.session.get(Customer, customer_id)
    if customer is None:
        abort(404)
    form = CustomerForm()

    if form.validate_on_submit():
        customer.first_name = form.first_name.data
        customer.last_name = form.last_name.data
        customer.gst_exempt = form.gst_exempt.data
        customer.pst_exempt = form.pst_exempt.data
        db.session.commit()
        log_activity(f'Edited customer {customer.id}')
        flash('Customer updated successfully!', 'success')
        return redirect(url_for('customer.view_customers'))

    elif request.method == 'GET':
        form.first_name.data = customer.first_name
        form.last_name.data = customer.last_name
        form.gst_exempt.data = customer.gst_exempt
        form.pst_exempt.data = customer.pst_exempt

    return render_template('edit_customer.html', form=form)


@customer.route('/customers/<int:customer_id>/delete', methods=['GET'])
@login_required
def delete_customer(customer_id):
    customer = db.session.get(Customer, customer_id)
    if customer is None:
        abort(404)
    db.session.delete(customer)
    db.session.commit()
    log_activity(f'Deleted customer {customer.id}')
    flash('Customer deleted successfully!', 'success')
    return redirect(url_for('customer.view_customers'))


@vendor.route('/vendors')
@login_required
def view_vendors():
    vendors = Customer.query.all()
    return render_template('view_vendors.html', vendors=vendors)


@vendor.route('/vendors/create', methods=['GET', 'POST'])
@login_required
def create_vendor():
    form = CustomerForm()
    if form.validate_on_submit():
        vendor = Customer(
            first_name=form.first_name.data,
            last_name=form.last_name.data,
            gst_exempt=form.gst_exempt.data,
            pst_exempt=form.pst_exempt.data
        )
        db.session.add(vendor)
        db.session.commit()
        log_activity(f'Created vendor {vendor.id}')
        flash('Vendor created successfully!', 'success')
        return redirect(url_for('vendor.view_vendors'))
    return render_template('create_vendor.html', form=form)


@vendor.route('/vendors/<int:vendor_id>/edit', methods=['GET', 'POST'])
@login_required
def edit_vendor(vendor_id):
    vendor = db.session.get(Customer, vendor_id)
    if vendor is None:
        abort(404)
    form = CustomerForm()

    if form.validate_on_submit():
        vendor.first_name = form.first_name.data
        vendor.last_name = form.last_name.data
        vendor.gst_exempt = form.gst_exempt.data
        vendor.pst_exempt = form.pst_exempt.data
        db.session.commit()
        log_activity(f'Edited vendor {vendor.id}')
        flash('Vendor updated successfully!', 'success')
        return redirect(url_for('vendor.view_vendors'))

    elif request.method == 'GET':
        form.first_name.data = vendor.first_name
        form.last_name.data = vendor.last_name
        form.gst_exempt.data = vendor.gst_exempt
        form.pst_exempt.data = vendor.pst_exempt

    return render_template('edit_vendor.html', form=form)


@vendor.route('/vendors/<int:vendor_id>/delete', methods=['GET'])
@login_required
def delete_vendor(vendor_id):
    vendor = db.session.get(Customer, vendor_id)
    if vendor is None:
        abort(404)
    db.session.delete(vendor)
    db.session.commit()
    log_activity(f'Deleted vendor {vendor.id}')
    flash('Vendor deleted successfully!', 'success')
    return redirect(url_for('vendor.view_vendors'))


@product.route('/search_products')
def search_products():
    # Retrieve query parameter from the URL
    query = request.args.get('query', '').lower()
    # Query the database for products that match the search query
    matched_products = Product.query.filter(Product.name.ilike(f'%{query}%')).all()
    # Create a list of dictionaries containing product names and prices
    product_data = [{'name': product.name, 'price': product.price} for product in matched_products]
    # Return matched product names and prices as JSON
    return jsonify(product_data)


@invoice.route('/create_invoice', methods=['GET', 'POST'])
@login_required
def create_invoice():
    form = InvoiceForm()
    form.customer.choices = [(c.id, f"{c.first_name} {c.last_name}") for c in Customer.query.all()]

    if form.validate_on_submit():
        customer = db.session.get(Customer, form.customer.data)
        if customer is None:
            abort(404)
        today = datetime.now().strftime('%d%m%y')
        count = Invoice.query.filter(
            func.date(Invoice.date_created) == func.current_date(),
            Invoice.customer_id == customer.id
        ).count() + 1
        invoice_id = f"{customer.first_name[0]}{customer.last_name[0]}{customer.id}{today}{count:02}"

        invoice = Invoice(
            id=invoice_id,
            customer_id=customer.id,
            user_id=current_user.id
        )
        db.session.add(invoice)

        product_data = form.products.data.removesuffix(":").split(':')

        for entry in product_data:
            try:
                product_name, quantity, override_gst, override_pst = entry.split('?')
                product = Product.query.filter_by(name=product_name).first()

                if product:
                    quantity = float(quantity)
                    unit_price = product.price
                    line_subtotal = quantity * unit_price

                    # Parse overrides correctly (can be 0, 1, or empty string)
                    override_gst = None if override_gst == '' else bool(int(override_gst))
                    override_pst = None if override_pst == '' else bool(int(override_pst))

                    # Apply tax rules
                    apply_gst = override_gst if override_gst is not None else not customer.gst_exempt
                    apply_pst = override_pst if override_pst is not None else not customer.pst_exempt

                    line_gst = line_subtotal * 0.05 if apply_gst else 0
                    line_pst = line_subtotal * 0.07 if apply_pst else 0

                    invoice_product = InvoiceProduct(
                        invoice_id=invoice.id,
                        product_id=product.id,
                        quantity=quantity,
                        override_gst=override_gst,
                        override_pst=override_pst,
                        unit_price=unit_price,
                        line_subtotal=line_subtotal,
                        line_gst=line_gst,
                        line_pst=line_pst
                    )
                    db.session.add(invoice_product)

                    # Reduce product inventory
                    product.quantity = (product.quantity or 0) - quantity

                    # Reduce item inventories based on recipe
                    for recipe_item in product.recipe_items:
                        item = recipe_item.item
                        item.quantity = (item.quantity or 0) - (recipe_item.quantity * quantity)
                else:
                    flash(f"Product '{product_name}' not found.", 'danger')

            except ValueError:
                flash(f"Invalid product data format: '{entry}'", 'danger')

        db.session.commit()
        log_activity(f'Created invoice {invoice.id}')
        flash('Invoice created successfully!', 'success')
        return redirect(url_for('invoice.view_invoices'))

    return render_template('create_invoice.html', form=form)


@invoice.route('/delete_invoice/<invoice_id>', methods=['GET'])
@login_required
def delete_invoice(invoice_id):
    # Retrieve the invoice object from the database
    invoice = db.session.get(Invoice, invoice_id)
    if invoice is None:
        abort(404)
    # Delete the invoice from the database
    db.session.delete(invoice)
    db.session.commit()
    log_activity(f'Deleted invoice {invoice.id}')
    flash('Invoice deleted successfully!', 'success')
    # Redirect the user to the home page or any other appropriate page
    return redirect(url_for('invoice.view_invoices'))


@invoice.route('/view_invoice/<invoice_id>', methods=['GET'])
@login_required
def view_invoice(invoice_id):
    invoice = db.session.get(Invoice, invoice_id)
    if invoice is None:
        abort(404)

    subtotal = 0
    gst_total = 0
    pst_total = 0

    for invoice_product in invoice.products:
        # Use stored values instead of recalculating from current product price
        line_total = invoice_product.line_subtotal
        subtotal += line_total
        gst_total += invoice_product.line_gst
        pst_total += invoice_product.line_pst

    total = subtotal + gst_total + pst_total

    return render_template(
        'view_invoice.html',
        invoice=invoice,
        subtotal=subtotal,
        gst=gst_total,
        pst=pst_total,
        total=total,
        GST=GST
    )

@invoice.route('/get_customer_tax_status/<int:customer_id>')
@login_required
def get_customer_tax_status(customer_id):
    customer = db.session.get(Customer, customer_id)
    if customer is None:
        abort(404)
    return {
        "gst_exempt": customer.gst_exempt,
        "pst_exempt": customer.pst_exempt
    }


@invoice.route('/view_invoices', methods=['GET', 'POST'])
@login_required
def view_invoices():
    form = InvoiceFilterForm()
    form.vendor_id.choices = [(-1, 'All')] + [
        (c.id, f"{c.first_name} {c.last_name}") for c in Customer.query.all()
    ]

    # Determine filter values from form submission or query params
    if form.validate_on_submit():
        invoice_id = form.invoice_id.data
        vendor_id = form.vendor_id.data
        start_date = form.start_date.data
        end_date = form.end_date.data
    else:
        invoice_id = request.args.get('invoice_id', '')
        vendor_id = request.args.get('vendor_id', type=int)
        start_date_str = request.args.get('start_date')
        end_date_str = request.args.get('end_date')
        start_date = datetime.fromisoformat(start_date_str) if start_date_str else None
        end_date = datetime.fromisoformat(end_date_str) if end_date_str else None
        form.invoice_id.data = invoice_id
        if vendor_id is not None:
            form.vendor_id.data = vendor_id
        if start_date:
            form.start_date.data = start_date
        if end_date:
            form.end_date.data = end_date

    query = Invoice.query
    if invoice_id:
        query = query.filter(Invoice.id.ilike(f"%{invoice_id}%"))
    if vendor_id and vendor_id != -1:
        query = query.filter(Invoice.customer_id == vendor_id)
    if start_date:
        query = query.filter(Invoice.date_created >= datetime.combine(start_date, datetime.min.time()))
    if end_date:
        query = query.filter(Invoice.date_created <= datetime.combine(end_date, datetime.max.time()))

    invoices = query.order_by(Invoice.date_created.desc()).all()
    return render_template('view_invoices.html', invoices=invoices, form=form)

@report.route('/reports/vendor-invoices', methods=['GET', 'POST'])
def vendor_invoice_report():
    form = VendorInvoiceReportForm()
    form.customer.choices = [(c.id, f"{c.first_name} {c.last_name}") for c in Customer.query.all()]

    if form.validate_on_submit():
        return redirect(url_for(
            'report.vendor_invoice_report_results',
            customer_ids=",".join(str(id) for id in form.customer.data),
            start=form.start_date.data.isoformat(),
            end=form.end_date.data.isoformat()
        ))

    return render_template('report_vendor_invoices.html', form=form)


@report.route('/reports/vendor-invoices/results')
def vendor_invoice_report_results():
    customer_ids = request.args.get('customer_ids')
    start = request.args.get('start')
    end = request.args.get('end')

    # Convert comma-separated IDs to list of ints
    id_list = [int(cid) for cid in customer_ids.split(",") if cid.isdigit()]
    customers = Customer.query.filter(Customer.id.in_(id_list)).all()

    invoices = Invoice.query.filter(
        Invoice.customer_id.in_(id_list),
        Invoice.date_created >= start,
        Invoice.date_created <= end
    ).all()

    # Compute totals with proper GST/PST logic
    enriched_invoices = []
    for invoice in invoices:
        subtotal = 0
        gst_total = 0
        pst_total = 0

        for item in invoice.products:
            line_total = item.quantity * item.product.price
            subtotal += line_total

            apply_gst = item.override_gst if item.override_gst is not None else not invoice.customer.gst_exempt
            apply_pst = item.override_pst if item.override_pst is not None else not invoice.customer.pst_exempt

            if apply_gst:
                gst_total += line_total * 0.05
            if apply_pst:
                pst_total += line_total * 0.07

        enriched_invoices.append({
            "invoice": invoice,
            "total": subtotal + gst_total + pst_total
        })

    return render_template(
        'report_vendor_invoice_results.html',
        customers=customers,
        invoices=enriched_invoices,
        start=start,
        end=end
    )

@report.route('/reports/product-sales', methods=['GET', 'POST'])
def product_sales_report():
    form = ProductSalesReportForm()
    report_data = []

    if form.validate_on_submit():
        start = form.start_date.data
        end = form.end_date.data

        # Query all relevant InvoiceProduct entries
        products = db.session.query(
    Product.id,
    Product.name,
    Product.cost,
    Product.price,
    db.func.sum(InvoiceProduct.quantity).label('total_quantity')
).join(InvoiceProduct, InvoiceProduct.product_id == Product.id
).join(Invoice, Invoice.id == InvoiceProduct.invoice_id
).filter(
    Invoice.date_created >= start,
    Invoice.date_created <= end
).group_by(Product.id).all()

        # Format the report
        for p in products:
            profit_each = p.price - p.cost
            total_revenue = p.total_quantity * p.price
            total_profit = p.total_quantity * profit_each
            report_data.append({
                'name': p.name,
                'quantity': p.total_quantity,
                'cost': p.cost,
                'price': p.price,
                'profit_each': profit_each,
                'revenue': total_revenue,
                'profit': total_profit
            })

        return render_template('report_product_sales_results.html', form=form, report=report_data)

    return render_template('report_product_sales.html', form=form)


@purchase.route('/purchase_orders', methods=['GET'])
@login_required
def view_purchase_orders():
    orders = PurchaseOrder.query.order_by(PurchaseOrder.order_date.desc()).all()
    return render_template('purchase_orders/view_purchase_orders.html', orders=orders)


@purchase.route('/purchase_orders/create', methods=['GET', 'POST'])
@login_required
def create_purchase_order():
    form = PurchaseOrderForm()
    if form.validate_on_submit():
        po = PurchaseOrder(
            vendor_id=form.vendor.data,
            user_id=current_user.id,
            order_date=form.order_date.data,
            expected_date=form.expected_date.data,
            delivery_charge=form.delivery_charge.data or 0.0,
        )
        db.session.add(po)
        db.session.commit()

        items = [key for key in request.form.keys() if key.startswith('items-') and key.endswith('-item')]
        for field in items:
            index = field.split('-')[1]
<<<<<<< HEAD
            product_id = request.form.get(f'items-{index}-product', type=int)
            unit_id = request.form.get(f'items-{index}-unit', type=int)
            quantity = request.form.get(f'items-{index}-quantity', type=float)
            if product_id and quantity:
                db.session.add(PurchaseOrderItem(purchase_order_id=po.id, product_id=product_id, unit_id=unit_id, quantity=quantity))
=======
            item_id = request.form.get(f'items-{index}-item', type=int)
            quantity = request.form.get(f'items-{index}-quantity', type=float)
            if item_id and quantity:
                db.session.add(PurchaseOrderItem(purchase_order_id=po.id, item_id=item_id, quantity=quantity))
>>>>>>> 67fb8a5c

        db.session.commit()
        log_activity(f'Created purchase order {po.id}')
        flash('Purchase order created successfully!', 'success')
        return redirect(url_for('purchase.view_purchase_orders'))

    return render_template('purchase_orders/create_purchase_order.html', form=form)


@purchase.route('/purchase_orders/edit/<int:po_id>', methods=['GET', 'POST'])
@login_required
def edit_purchase_order(po_id):
    po = db.session.get(PurchaseOrder, po_id)
    if po is None:
        abort(404)
    form = PurchaseOrderForm()
    if form.validate_on_submit():
        po.vendor_id = form.vendor.data
        po.order_date = form.order_date.data
        po.expected_date = form.expected_date.data
        po.delivery_charge = form.delivery_charge.data or 0.0

        PurchaseOrderItem.query.filter_by(purchase_order_id=po.id).delete()

        items = [key for key in request.form.keys() if key.startswith('items-') and key.endswith('-product')]
        for field in items:
            index = field.split('-')[1]
            product_id = request.form.get(f'items-{index}-product', type=int)
            unit_id = request.form.get(f'items-{index}-unit', type=int)
            quantity = request.form.get(f'items-{index}-quantity', type=float)
            if product_id and quantity:
                db.session.add(PurchaseOrderItem(purchase_order_id=po.id, product_id=product_id, unit_id=unit_id, quantity=quantity))

        db.session.commit()
        log_activity(f'Edited purchase order {po.id}')
        flash('Purchase order updated successfully!', 'success')
        return redirect(url_for('purchase.view_purchase_orders'))

    if request.method == 'GET':
        form.vendor.data = po.vendor_id
        form.order_date.data = po.order_date
        form.expected_date.data = po.expected_date
        form.delivery_charge.data = po.delivery_charge
        form.items.min_entries = max(1, len(po.items))
        for i, poi in enumerate(po.items):
            if len(form.items) <= i:
                form.items.append_entry()
            form.items[i].product.data = poi.product_id
            form.items[i].unit.data = poi.unit_id
            form.items[i].quantity.data = poi.quantity

    return render_template('purchase_orders/edit_purchase_order.html', form=form, po=po)


@purchase.route('/purchase_orders/<int:po_id>/receive', methods=['GET', 'POST'])
@login_required
def receive_invoice(po_id):
    po = db.session.get(PurchaseOrder, po_id)
    if po is None:
        abort(404)
    form = ReceiveInvoiceForm()
    if form.validate_on_submit():
        invoice = PurchaseInvoice(
            purchase_order_id=po.id,
            user_id=current_user.id,
            location_id=form.location_id.data,
            received_date=form.received_date.data,
            gst=form.gst.data or 0.0,
            pst=form.pst.data or 0.0,
            delivery_charge=form.delivery_charge.data or 0.0,
        )
        db.session.add(invoice)
        db.session.commit()

        items = [key for key in request.form.keys() if key.startswith('items-') and key.endswith('-item')]
        for field in items:
            index = field.split('-')[1]
            item_id = request.form.get(f'items-{index}-item', type=int)
            quantity = request.form.get(f'items-{index}-quantity', type=float)
            cost = request.form.get(f'items-{index}-cost', type=float)
            if item_id and quantity is not None and cost is not None:
                db.session.add(PurchaseInvoiceItem(invoice_id=invoice.id, item_id=item_id, quantity=quantity, cost=cost))
                item_obj = db.session.get(Item, item_id)
                if item_obj:
                    item_obj.quantity = (item_obj.quantity or 0) + quantity
                    item_obj.cost = cost
                    record = LocationStandItem.query.filter_by(location_id=invoice.location_id, item_id=item_id).first()
                    if not record:
                        record = LocationStandItem(location_id=invoice.location_id, item_id=item_id, expected_count=0)
                        db.session.add(record)
                    record.expected_count += quantity

        db.session.commit()
        log_activity(f'Received invoice {invoice.id} for PO {po.id}')
        flash('Invoice received successfully!', 'success')
        return redirect(url_for('purchase.view_purchase_orders'))

    return render_template('purchase_orders/receive_invoice.html', form=form, po=po)<|MERGE_RESOLUTION|>--- conflicted
+++ resolved
@@ -1244,18 +1244,16 @@
         items = [key for key in request.form.keys() if key.startswith('items-') and key.endswith('-item')]
         for field in items:
             index = field.split('-')[1]
-<<<<<<< HEAD
             product_id = request.form.get(f'items-{index}-product', type=int)
             unit_id = request.form.get(f'items-{index}-unit', type=int)
             quantity = request.form.get(f'items-{index}-quantity', type=float)
             if product_id and quantity:
                 db.session.add(PurchaseOrderItem(purchase_order_id=po.id, product_id=product_id, unit_id=unit_id, quantity=quantity))
-=======
+
             item_id = request.form.get(f'items-{index}-item', type=int)
             quantity = request.form.get(f'items-{index}-quantity', type=float)
             if item_id and quantity:
                 db.session.add(PurchaseOrderItem(purchase_order_id=po.id, item_id=item_id, quantity=quantity))
->>>>>>> 67fb8a5c
 
         db.session.commit()
         log_activity(f'Created purchase order {po.id}')
