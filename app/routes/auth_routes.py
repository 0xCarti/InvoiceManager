--- conflicted
+++ resolved
@@ -50,11 +50,7 @@
     user.active = True
     db.session.commit()
     flash('User account activated.', 'success')
-<<<<<<< HEAD
     return redirect(url_for('admin.users'))  # Redirect to the admin user list
-=======
-    return redirect(url_for('admin.users'))  # Redirect to users admin page
->>>>>>> a5ba6aad
 
 
 @admin.route('/controlpanel/users', methods=['GET', 'POST'])
