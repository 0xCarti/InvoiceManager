--- conflicted
+++ resolved
@@ -213,10 +213,7 @@
 
 
 class POItemForm(FlaskForm):
-<<<<<<< HEAD
-=======
-    item = SelectField('Item', coerce=int)
->>>>>>> 35bd5383
+    item = SelectField('Item', coerce=int)
     product = SelectField('Product', coerce=int, validators=[Optional()],
                           validate_choice=False)
     unit = SelectField('Unit', coerce=int, validators=[Optional()],
