from flask_wtf import FlaskForm
from flask_wtf.file import FileRequired
from wtforms import (
    BooleanField,
    DateField,
    DateTimeLocalField,
    DecimalField,
    FieldList,
    FileField,
    FormField,
    HiddenField,
    IntegerField,
    PasswordField,
    SelectField,
    SelectMultipleField,
    StringField,
    SubmitField,
)
from wtforms.validators import (
    DataRequired,
    Email,
    InputRequired,
    Length,
    NumberRange,
    Optional,
    EqualTo,
)
from wtforms.widgets import CheckboxInput, ListWidget

from app.models import Item, Location, Product, Customer, ItemUnit, GLCode
from wtforms.validators import ValidationError


class LoginForm(FlaskForm):
    email = StringField('Email', validators=[DataRequired(), Email()])
    password = PasswordField('Password', validators=[DataRequired()])


class SignupForm(FlaskForm):
    email = StringField('Email', validators=[DataRequired(), Email()])
    password = PasswordField('Password', validators=[DataRequired()])
    confirm_password = PasswordField(
        'Confirm Password',
        validators=[DataRequired(), EqualTo('password', message='Passwords must match')]
    )
    submit = SubmitField('Sign Up')


class LocationForm(FlaskForm):
    name = StringField('Location Name', validators=[DataRequired(), Length(min=2, max=100)])
    products = HiddenField('Products')
    submit = SubmitField('Submit')


class ItemUnitForm(FlaskForm):
    name = StringField('Unit Name', validators=[DataRequired()])
    factor = DecimalField('Factor', validators=[InputRequired()])
    receiving_default = BooleanField('Receiving Default')
    transfer_default = BooleanField('Transfer Default')


class ItemForm(FlaskForm):
    name = StringField('Name', validators=[DataRequired()])
    gl_code = SelectField('GL Code', validators=[DataRequired()])
    base_unit = SelectField(
        'Base Unit',
        choices=[('ounce', 'Ounce'), ('gram', 'Gram'), ('each', 'Each'), ('millilitre', 'Millilitre')],
        validators=[DataRequired()]
    )
<<<<<<< carti/update-routes-and-forms-for-gl_code_id
    gl_code_id = SelectField('GL Code', coerce=int, validators=[Optional()], validate_choice=False)
=======
    purchase_gl_code = SelectField('Purchase GL Code', coerce=int, validators=[Optional()])
>>>>>>> main
    units = FieldList(FormField(ItemUnitForm), min_entries=1)
    submit = SubmitField('Submit')

    def __init__(self, *args, **kwargs):
        super(ItemForm, self).__init__(*args, **kwargs)
<<<<<<< HEAD
        self.gl_code.choices = [(g.code, g.code) for g in GLCode.query.all()]

    def validate_gl_code(self, field):
        if field.data and not str(field.data).startswith('5'):
            raise ValidationError('Item GL codes must start with 5')
=======
        from app.models import GLCode
<<<<<<< carti/update-routes-and-forms-for-gl_code_id
        self.gl_code_id.choices = [(g.id, g.code) for g in GLCode.query.all()]
=======
        self.purchase_gl_code.choices = [(g.id, g.code) for g in GLCode.query.all()]
>>>>>>> main
>>>>>>> 40035baf


class TransferItemForm(FlaskForm):
    item = SelectField('Item', coerce=int)
    unit = SelectField('Unit', coerce=int, validators=[Optional()], validate_choice=False)
    quantity = DecimalField('Quantity', validators=[InputRequired()])


class TransferForm(FlaskForm):
    # Your existing fields
    from_location_id = SelectField('From Location', coerce=int, validators=[DataRequired()])
    to_location_id = SelectField('To Location', coerce=int, validators=[DataRequired()])
    items = FieldList(FormField(TransferItemForm), min_entries=1)
    submit = SubmitField('Transfer')

    def __init__(self, *args, **kwargs):
        super(TransferForm, self).__init__(*args, **kwargs)
        # Dynamically set choices for from_location_id and to_location_id
        self.from_location_id.choices = [(l.id, l.name) for l in Location.query.all()]
        self.to_location_id.choices = [(l.id, l.name) for l in Location.query.all()]
        # Here you might need to ensure that item choices are correctly populated
        # This is just an example and might need adjustment
        for item_form in self.items:
            item_form.item.choices = [(i.id, i.name) for i in Item.query.all()]
            item_form.unit.choices = []


class UserForm(FlaskForm):
    pass


class ChangePasswordForm(FlaskForm):
    current_password = PasswordField('Current Password', validators=[DataRequired()])
    new_password = PasswordField('New Password', validators=[DataRequired()])
    confirm_password = PasswordField(
        'Confirm Password',
        validators=[DataRequired(), EqualTo('new_password', message='Passwords must match')]
    )
    submit = SubmitField('Change Password')


class SetPasswordForm(FlaskForm):
    new_password = PasswordField('New Password', validators=[DataRequired()])
    confirm_password = PasswordField(
        'Confirm Password',
        validators=[DataRequired(), EqualTo('new_password', message='Passwords must match')]
    )
    submit = SubmitField('Set Password')


class ImportItemsForm(FlaskForm):
    file = FileField('Item File', validators=[FileRequired()])
    submit = SubmitField('Import')


class DateRangeForm(FlaskForm):
    start_datetime = DateTimeLocalField('Start Date/Time', format='%Y-%m-%d %H:%M', validators=[DataRequired()], id='start_datetime')
    end_datetime = DateTimeLocalField('End Date/Time', format='%Y-%m-%d %H:%M', validators=[DataRequired()], id='end_datetime')


class CustomerForm(FlaskForm):
    first_name = StringField('First Name', validators=[DataRequired()])
    last_name = StringField('Last Name', validators=[DataRequired()])
    gst_exempt = BooleanField('GST Exempt')
    pst_exempt = BooleanField('PST Exempt')
    submit = SubmitField('Submit')


class ProductForm(FlaskForm):
    name = StringField('Name', validators=[DataRequired()])
    gl_code = SelectField('GL Code', validators=[DataRequired()])
    price = DecimalField('Price', validators=[DataRequired(), NumberRange(min=0.0001)])
    cost = DecimalField('Cost', validators=[InputRequired(), NumberRange(min=0)], default=0.0)
<<<<<<< carti/update-routes-and-forms-for-gl_code_id
    gl_code_id = SelectField('GL Code', coerce=int, validators=[Optional()], validate_choice=False)
=======
    sales_gl_code = SelectField('Sales GL Code', coerce=int, validators=[Optional()])
>>>>>>> main
    submit = SubmitField('Submit')

    def __init__(self, *args, **kwargs):
        super(ProductForm, self).__init__(*args, **kwargs)
<<<<<<< HEAD
        self.gl_code.choices = [(g.code, g.code) for g in GLCode.query.all()]

    def validate_gl_code(self, field):
        if field.data and not str(field.data).startswith('4'):
            raise ValidationError('Product GL codes must start with 4')
=======
        from app.models import GLCode
<<<<<<< carti/update-routes-and-forms-for-gl_code_id
        self.gl_code_id.choices = [(g.id, g.code) for g in GLCode.query.all()]
=======
        self.sales_gl_code.choices = [(g.id, g.code) for g in GLCode.query.all()]
>>>>>>> main
>>>>>>> 40035baf


class RecipeItemForm(FlaskForm):
    item = SelectField('Item', coerce=int)
    quantity = IntegerField('Quantity', validators=[InputRequired()])
    countable = BooleanField('Countable')


class ProductRecipeForm(FlaskForm):
    items = FieldList(FormField(RecipeItemForm), min_entries=1)
    submit = SubmitField('Submit')

    def __init__(self, *args, **kwargs):
        super(ProductRecipeForm, self).__init__(*args, **kwargs)
        for item_form in self.items:
            item_form.item.choices = [(i.id, i.name) for i in Item.query.all()]


class ProductWithRecipeForm(ProductForm):
    """Form used on product create/edit pages to also manage recipe items."""
    items = FieldList(FormField(RecipeItemForm), min_entries=1)

    def __init__(self, *args, **kwargs):
        super(ProductWithRecipeForm, self).__init__(*args, **kwargs)
        for item_form in self.items:
            item_form.item.choices = [(i.id, i.name) for i in Item.query.all()]


class InvoiceForm(FlaskForm):
    customer = SelectField('Customer', coerce=float, validators=[DataRequired()])
    products = HiddenField('Products JSON')
    submit = SubmitField('Add Product')

class VendorInvoiceReportForm(FlaskForm):
    customer = SelectMultipleField(
        'Vendors',
        coerce=int,
        validators=[Optional()],
        option_widget=CheckboxInput(),
        widget=ListWidget(prefix_label=False)
    )
    start_date = DateField('Start Date', validators=[DataRequired()])
    end_date = DateField('End Date', validators=[DataRequired()])
    submit = SubmitField('Generate Report')

# forms.py
class ProductSalesReportForm(FlaskForm):
    start_date = DateField('Start Date', validators=[DataRequired()])
    end_date = DateField('End Date', validators=[DataRequired()])
    submit = SubmitField('Generate Report')


class InvoiceFilterForm(FlaskForm):
    invoice_id = StringField('Invoice ID', validators=[Optional()])
    vendor_id = SelectField('Vendor', coerce=int, validators=[Optional()])
    start_date = DateField('Start Date', validators=[Optional()])
    end_date = DateField('End Date', validators=[Optional()])
    submit = SubmitField('Filter')

class CreateBackupForm(FlaskForm):
    submit = SubmitField('Create Backup')


class RestoreBackupForm(FlaskForm):
    file = FileField('Backup File', validators=[FileRequired()])
    submit = SubmitField('Restore')


class POItemForm(FlaskForm):
    item = SelectField('Item', coerce=int)
    product = SelectField('Product', coerce=int, validators=[Optional()],
                          validate_choice=False)
    unit = SelectField('Unit', coerce=int, validators=[Optional()],
                       validate_choice=False)
    quantity = DecimalField('Quantity', validators=[InputRequired()])


class PurchaseOrderForm(FlaskForm):
    vendor = SelectField('Vendor', coerce=int, validators=[DataRequired()])
    order_date = DateField('Order Date', validators=[DataRequired()])
    expected_date = DateField('Expected Delivery Date', validators=[DataRequired()])
    delivery_charge = DecimalField('Delivery Charge', validators=[Optional()], default=0)
    items = FieldList(FormField(POItemForm), min_entries=1)
    submit = SubmitField('Submit')

    def __init__(self, *args, **kwargs):
        super(PurchaseOrderForm, self).__init__(*args, **kwargs)
        self.vendor.choices = [(c.id, f"{c.first_name} {c.last_name}") for c in Customer.query.all()]
        for item_form in self.items:
            item_form.item.choices = [(i.id, i.name) for i in Item.query.all()]
            item_form.product.choices = [(p.id, p.name) for p in Product.query.all()]
            item_form.unit.choices = [(u.id, u.name) for u in ItemUnit.query.all()]


class InvoiceItemReceiveForm(FlaskForm):
    item = SelectField('Item', coerce=int)
    unit = SelectField('Unit', coerce=int, validators=[Optional()], validate_choice=False)
    quantity = DecimalField('Quantity', validators=[InputRequired()])
    cost = DecimalField('Cost', validators=[InputRequired()])
    return_item = BooleanField('Return')


class ReceiveInvoiceForm(FlaskForm):
    received_date = DateField('Received Date', validators=[DataRequired()])
    location_id = SelectField('Location', coerce=int, validators=[DataRequired()])
    gst = DecimalField('GST Amount', validators=[Optional()], default=0)
    pst = DecimalField('PST Amount', validators=[Optional()], default=0)
    delivery_charge = DecimalField('Delivery Charge', validators=[Optional()], default=0)
    items = FieldList(FormField(InvoiceItemReceiveForm), min_entries=1)
    submit = SubmitField('Submit')

    def __init__(self, *args, **kwargs):
        super(ReceiveInvoiceForm, self).__init__(*args, **kwargs)
        self.location_id.choices = [(l.id, l.name) for l in Location.query.all()]
        for item_form in self.items:
            item_form.item.choices = [(i.id, i.name) for i in Item.query.all()]
            item_form.unit.choices = [(u.id, u.name) for u in ItemUnit.query.all()]


class DeleteForm(FlaskForm):
    """Simple form used for CSRF protection on delete actions."""
    submit = SubmitField('Delete')
<|MERGE_RESOLUTION|>--- conflicted
+++ resolved
@@ -67,30 +67,21 @@
         choices=[('ounce', 'Ounce'), ('gram', 'Gram'), ('each', 'Each'), ('millilitre', 'Millilitre')],
         validators=[DataRequired()]
     )
-<<<<<<< carti/update-routes-and-forms-for-gl_code_id
     gl_code_id = SelectField('GL Code', coerce=int, validators=[Optional()], validate_choice=False)
-=======
     purchase_gl_code = SelectField('Purchase GL Code', coerce=int, validators=[Optional()])
->>>>>>> main
     units = FieldList(FormField(ItemUnitForm), min_entries=1)
     submit = SubmitField('Submit')
 
     def __init__(self, *args, **kwargs):
         super(ItemForm, self).__init__(*args, **kwargs)
-<<<<<<< HEAD
         self.gl_code.choices = [(g.code, g.code) for g in GLCode.query.all()]
 
     def validate_gl_code(self, field):
         if field.data and not str(field.data).startswith('5'):
             raise ValidationError('Item GL codes must start with 5')
-=======
         from app.models import GLCode
-<<<<<<< carti/update-routes-and-forms-for-gl_code_id
         self.gl_code_id.choices = [(g.id, g.code) for g in GLCode.query.all()]
-=======
         self.purchase_gl_code.choices = [(g.id, g.code) for g in GLCode.query.all()]
->>>>>>> main
->>>>>>> 40035baf
 
 
 class TransferItemForm(FlaskForm):
@@ -164,29 +155,20 @@
     gl_code = SelectField('GL Code', validators=[DataRequired()])
     price = DecimalField('Price', validators=[DataRequired(), NumberRange(min=0.0001)])
     cost = DecimalField('Cost', validators=[InputRequired(), NumberRange(min=0)], default=0.0)
-<<<<<<< carti/update-routes-and-forms-for-gl_code_id
     gl_code_id = SelectField('GL Code', coerce=int, validators=[Optional()], validate_choice=False)
-=======
     sales_gl_code = SelectField('Sales GL Code', coerce=int, validators=[Optional()])
->>>>>>> main
     submit = SubmitField('Submit')
 
     def __init__(self, *args, **kwargs):
         super(ProductForm, self).__init__(*args, **kwargs)
-<<<<<<< HEAD
         self.gl_code.choices = [(g.code, g.code) for g in GLCode.query.all()]
 
     def validate_gl_code(self, field):
         if field.data and not str(field.data).startswith('4'):
             raise ValidationError('Product GL codes must start with 4')
-=======
         from app.models import GLCode
-<<<<<<< carti/update-routes-and-forms-for-gl_code_id
         self.gl_code_id.choices = [(g.id, g.code) for g in GLCode.query.all()]
-=======
         self.sales_gl_code.choices = [(g.id, g.code) for g in GLCode.query.all()]
->>>>>>> main
->>>>>>> 40035baf
 
 
 class RecipeItemForm(FlaskForm):
