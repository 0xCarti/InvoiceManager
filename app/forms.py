--- conflicted
+++ resolved
@@ -157,19 +157,12 @@
         super(TransferForm, self).__init__(*args, **kwargs)
         # Dynamically set choices for from_location_id and to_location_id
         self.from_location_id.choices = [
-<<<<<<< HEAD
-            (location.id, location.name) for location in Location.query.filter_by(archived=False).all()
-        ]
-        self.to_location_id.choices = [
-            (location.id, location.name) for location in Location.query.filter_by(archived=False).all()
-=======
             (loc.id, loc.name)
             for loc in Location.query.filter_by(archived=False).all()
         ]
         self.to_location_id.choices = [
             (loc.id, loc.name)
             for loc in Location.query.filter_by(archived=False).all()
->>>>>>> 37285453
         ]
         items = load_item_choices()
         for item_form in self.items:
@@ -456,12 +449,8 @@
     def __init__(self, *args, **kwargs):
         super(ReceiveInvoiceForm, self).__init__(*args, **kwargs)
         self.location_id.choices = [
-<<<<<<< HEAD
-            (location.id, location.name) for location in Location.query.filter_by(archived=False).all()
-=======
             (loc.id, loc.name)
             for loc in Location.query.filter_by(archived=False).all()
->>>>>>> 37285453
         ]
         items = load_item_choices()
         units = load_unit_choices()
@@ -513,12 +502,8 @@
     def __init__(self, *args, **kwargs):
         super(EventLocationForm, self).__init__(*args, **kwargs)
         self.location_id.choices = [
-<<<<<<< HEAD
-            (location.id, location.name) for location in Location.query.filter_by(archived=False).all()
-=======
             (loc.id, loc.name)
             for loc in Location.query.filter_by(archived=False).all()
->>>>>>> 37285453
         ]
 
 
