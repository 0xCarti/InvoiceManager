--- conflicted
+++ resolved
@@ -50,29 +50,20 @@
 
 class GLCode(db.Model):
     id = db.Column(db.Integer, primary_key=True)
-<<<<<<< HEAD
     code = db.Column(db.String(10), unique=True, nullable=False)
-=======
-<<<<<<< carti/update-routes-and-forms-for-gl_code_id
     code = db.Column(db.String(20), unique=True, nullable=False)
     description = db.Column(db.String(255))
     items = db.relationship('Item', backref='gl_code')
     products = db.relationship('Product', backref='gl_code')
-=======
     code = db.Column(db.String(50), unique=True, nullable=False)
->>>>>>> main
->>>>>>> 40035baf
 
 
 class Item(db.Model):
     id = db.Column(db.Integer, primary_key=True)
     name = db.Column(db.String(100), unique=True, nullable=False)
     base_unit = db.Column(db.String(20), nullable=False)
-<<<<<<< HEAD
     gl_code = db.Column(db.String(10), nullable=True)
-=======
     gl_code_id = db.Column(db.Integer, db.ForeignKey('gl_code.id'), nullable=True)
->>>>>>> 40035baf
     quantity = db.Column(db.Float, nullable=False, default=0.0, server_default="0.0")
     cost = db.Column(db.Float, nullable=False, default=0.0, server_default="0.0")
     purchase_gl_code_id = db.Column(db.Integer, db.ForeignKey('gl_code.id'), nullable=True)
