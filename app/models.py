from sqlalchemy.orm import relationship
from sqlalchemy import ForeignKeyConstraint
from app import db
from flask_login import UserMixin
from datetime import datetime

# Association table for the many-to-many relationship
transfer_items = db.Table('transfer_items',
                          db.Column('transfer_id', db.Integer, db.ForeignKey('transfer.id'), primary_key=True),
                          db.Column('item_id', db.Integer, db.ForeignKey('item.id'), primary_key=True),
                          db.Column('quantity', db.Integer, nullable=False)
                          )

# Association table for products available at a location
location_products = db.Table(
    'location_products',
    db.Column('location_id', db.Integer, db.ForeignKey('location.id'), primary_key=True),
    db.Column('product_id', db.Integer, db.ForeignKey('product.id'), primary_key=True)
)


class LocationStandItem(db.Model):
    id = db.Column(db.Integer, primary_key=True)
    location_id = db.Column(db.Integer, db.ForeignKey('location.id'), nullable=False)
    item_id = db.Column(db.Integer, db.ForeignKey('item.id'), nullable=False)
    expected_count = db.Column(db.Float, nullable=False, default=0.0, server_default='0.0')

    location = relationship('Location', back_populates='stand_items')
    item = relationship('Item')

    __table_args__ = (db.UniqueConstraint('location_id', 'item_id', name='_loc_item_uc'),)


class User(UserMixin, db.Model):
    id = db.Column(db.Integer, primary_key=True)
    email = db.Column(db.String(120), unique=True, nullable=False)
    password = db.Column(db.String(80), nullable=False)
    is_admin = db.Column(db.Boolean, default=False, nullable=False)
    transfers = db.relationship('Transfer', backref='creator', lazy=True)
    invoices = db.relationship('Invoice', backref='creator', lazy=True)
    active = db.Column(db.Boolean, default=False, nullable=False)


class Location(db.Model):
    id = db.Column(db.Integer, primary_key=True)
    name = db.Column(db.String(100), unique=True, nullable=False)
    products = db.relationship('Product', secondary=location_products, backref='locations')
    stand_items = db.relationship('LocationStandItem', back_populates='location', cascade='all, delete-orphan')


class GLCode(db.Model):
    id = db.Column(db.Integer, primary_key=True)
    code = db.Column(db.String(10), unique=True, nullable=False)
    code = db.Column(db.String(20), unique=True, nullable=False)
    description = db.Column(db.String(255))
    items = db.relationship('Item', backref='gl_code')
    products = db.relationship('Product', backref='gl_code')
    code = db.Column(db.String(50), unique=True, nullable=False)


class Item(db.Model):
    id = db.Column(db.Integer, primary_key=True)
    name = db.Column(db.String(100), unique=True, nullable=False)
    base_unit = db.Column(db.String(20), nullable=False)
    gl_code = db.Column(db.String(10), nullable=True)
    gl_code_id = db.Column(db.Integer, db.ForeignKey('gl_code.id'), nullable=True)
    quantity = db.Column(db.Float, nullable=False, default=0.0, server_default="0.0")
    cost = db.Column(db.Float, nullable=False, default=0.0, server_default="0.0")
<<<<<<< HEAD
    gl_code_id = db.Column(db.Integer, db.ForeignKey('gl_code.id'), nullable=True)
=======
    purchase_gl_code_id = db.Column(db.Integer, db.ForeignKey('gl_code.id'), nullable=True)
    purchase_gl_code = relationship('GLCode', foreign_keys=[purchase_gl_code_id])
>>>>>>> c9367156
    transfers = db.relationship('Transfer', secondary=transfer_items, backref=db.backref('items', lazy='dynamic'))
    recipe_items = relationship("ProductRecipeItem", back_populates="item", cascade="all, delete-orphan")
    units = relationship("ItemUnit", back_populates="item", cascade="all, delete-orphan")
    gl_code = relationship('GLCode', backref='items')


class ItemUnit(db.Model):
    id = db.Column(db.Integer, primary_key=True)
    item_id = db.Column(db.Integer, db.ForeignKey('item.id'), nullable=False)
    name = db.Column(db.String(50), nullable=False)
    factor = db.Column(db.Float, nullable=False)
    receiving_default = db.Column(db.Boolean, default=False, nullable=False, server_default='0')
    transfer_default = db.Column(db.Boolean, default=False, nullable=False, server_default='0')

    item = relationship('Item', back_populates='units')

    __table_args__ = (
        db.UniqueConstraint('item_id', 'name', name='_item_unit_name_uc'),
    )


class Transfer(db.Model):
    id = db.Column(db.Integer, primary_key=True)
    from_location_id = db.Column(db.Integer, db.ForeignKey('location.id'), nullable=False)
    to_location_id = db.Column(db.Integer, db.ForeignKey('location.id'), nullable=False)
    user_id = db.Column(db.Integer, db.ForeignKey('user.id'), nullable=False)
    date_created = db.Column(db.DateTime, nullable=False, default=datetime.utcnow)
    completed = db.Column(db.Boolean, default=False, nullable=False)

    # Define relationships to Location model
    from_location = relationship('Location', foreign_keys=[from_location_id])
    to_location = relationship('Location', foreign_keys=[to_location_id])
    transfer_items = db.relationship('TransferItem', backref='transfer', cascade='all, delete-orphan')


class TransferItem(db.Model):
    id = db.Column(db.Integer, primary_key=True)
    transfer_id = db.Column(db.Integer, db.ForeignKey('transfer.id'), nullable=False)
    item_id = db.Column(db.Integer, db.ForeignKey('item.id'), nullable=False)
    quantity = db.Column(db.Float, nullable=False)
    item = relationship('Item', backref='transfer_items', lazy=True)

class Customer(db.Model):
    id = db.Column(db.Integer, primary_key=True)
    first_name = db.Column(db.String(50), nullable=False)
    last_name = db.Column(db.String(50), nullable=False)
    gst_exempt = db.Column(db.Boolean, default=False, nullable=False, server_default='0')
    pst_exempt = db.Column(db.Boolean, default=False, nullable=False, server_default='0')
    invoices = db.relationship('Invoice', backref='customer', lazy=True)


class GLCode(db.Model):
    __tablename__ = 'gl_code'
    id = db.Column(db.Integer, primary_key=True)
    code = db.Column(db.String(6), unique=True, nullable=False)
    description = db.Column(db.String(255))


class Product(db.Model):
    id = db.Column(db.Integer, primary_key=True)
    name = db.Column(db.String(100), nullable=False)
    gl_code = db.Column(db.String(10), nullable=True)
    price = db.Column(db.Float, nullable=False)
    cost = db.Column(db.Float, nullable=False, default=0.0, server_default="0.0")
    gl_code_id = db.Column(db.Integer, db.ForeignKey('gl_code.id'), nullable=True)
    quantity = db.Column(db.Float, nullable=False, default=0.0, server_default="0.0")
<<<<<<< HEAD
    gl_code_id = db.Column(db.Integer, db.ForeignKey('gl_code.id'), nullable=True)
=======
    sales_gl_code_id = db.Column(db.Integer, db.ForeignKey('gl_code.id'), nullable=True)
    sales_gl_code = relationship('GLCode', foreign_keys=[sales_gl_code_id])
>>>>>>> c9367156

    # Define a one-to-many relationship with InvoiceProduct
    invoice_products = relationship("InvoiceProduct", back_populates="product", cascade="all, delete-orphan")
    recipe_items = relationship("ProductRecipeItem", back_populates="product", cascade="all, delete-orphan")
    gl_code = relationship('GLCode', backref='products')


class Invoice(db.Model):
    id = db.Column(db.String(10), primary_key=True)  # Adjust length based on your requirements
    user_id = db.Column(db.Integer, db.ForeignKey('user.id'), nullable=False)  # Reference to the user who created the invoice
    customer_id = db.Column(db.Integer, db.ForeignKey('customer.id'), nullable=False)
    date_created = db.Column(db.DateTime, nullable=False, default=datetime.utcnow)

    # Define a ForeignKeyConstraint to ensure referential integrity with InvoiceProduct
    __table_args__ = (
        ForeignKeyConstraint(
            ['id'],
            ['invoice_product.invoice_id'],
            use_alter=True,
        ),
    )

    # Define the relationship with InvoiceProduct, specifying the foreign_keys argument
    products = db.relationship('InvoiceProduct', backref='invoice', lazy=True, foreign_keys="[InvoiceProduct.invoice_id]", cascade="all, delete-orphan")

    @property
    def total(self):
        return sum(p.line_subtotal + p.line_gst + p.line_pst for p in self.products)


class InvoiceProduct(db.Model):
    id = db.Column(db.Integer, primary_key=True)
    invoice_id = db.Column(
        db.String(10),
        db.ForeignKey('invoice.id', ondelete='CASCADE', use_alter=True),
        nullable=False,
    )
    quantity = db.Column(db.Float, nullable=False)
    product_id = db.Column(db.Integer, db.ForeignKey('product.id', ondelete='CASCADE'), nullable=False)
    product = relationship("Product", back_populates="invoice_products")
    unit_price = db.Column(db.Float, nullable=False)
    line_subtotal = db.Column(db.Float, nullable=False)
    line_gst = db.Column(db.Float, nullable=False)
    line_pst = db.Column(db.Float, nullable=False)

    # New tax override fields
    override_gst = db.Column(db.Boolean, nullable=True)  # True = apply GST, False = exempt, None = fallback to customer
    override_pst = db.Column(db.Boolean, nullable=True)  # True = apply PST, False = exempt, None = fallback to customer


class ProductRecipeItem(db.Model):
    id = db.Column(db.Integer, primary_key=True)
    product_id = db.Column(db.Integer, db.ForeignKey('product.id'), nullable=False)
    item_id = db.Column(db.Integer, db.ForeignKey('item.id'), nullable=False)
    quantity = db.Column(db.Float, nullable=False)
    countable = db.Column(db.Boolean, default=False, nullable=False, server_default='0')

    product = relationship('Product', back_populates='recipe_items')
    item = relationship('Item', back_populates='recipe_items')


class PurchaseOrder(db.Model):
    id = db.Column(db.Integer, primary_key=True)
    vendor_id = db.Column(db.Integer, db.ForeignKey('customer.id'), nullable=False)
    user_id = db.Column(db.Integer, db.ForeignKey('user.id'), nullable=False)
    order_date = db.Column(db.Date, nullable=False)
    expected_date = db.Column(db.Date, nullable=False)
    delivery_charge = db.Column(db.Float, nullable=False, default=0.0)
    received = db.Column(db.Boolean, default=False, nullable=False)
    items = relationship('PurchaseOrderItem', backref='purchase_order', cascade='all, delete-orphan')
    vendor = relationship('Customer')


class PurchaseOrderItem(db.Model):
    id = db.Column(db.Integer, primary_key=True)
    purchase_order_id = db.Column(db.Integer, db.ForeignKey('purchase_order.id'), nullable=False)
    product_id = db.Column(db.Integer, db.ForeignKey('product.id'), nullable=True)
    unit_id = db.Column(db.Integer, db.ForeignKey('item_unit.id'), nullable=True)
    item_id = db.Column(db.Integer, db.ForeignKey('item.id'), nullable=True)
    quantity = db.Column(db.Float, nullable=False)
    product = relationship('Product')
    unit = relationship('ItemUnit')
    item = relationship('Item')


class PurchaseInvoice(db.Model):
    id = db.Column(db.Integer, primary_key=True)
    purchase_order_id = db.Column(db.Integer, db.ForeignKey('purchase_order.id'), nullable=False)
    user_id = db.Column(db.Integer, db.ForeignKey('user.id'), nullable=False)
    location_id = db.Column(db.Integer, db.ForeignKey('location.id'), nullable=False)
    received_date = db.Column(db.Date, nullable=False)
    gst = db.Column(db.Float, nullable=False, default=0.0)
    pst = db.Column(db.Float, nullable=False, default=0.0)
    delivery_charge = db.Column(db.Float, nullable=False, default=0.0)
    items = relationship('PurchaseInvoiceItem', backref='invoice', cascade='all, delete-orphan')
    location = relationship('Location')
    purchase_order = relationship('PurchaseOrder')

    @property
    def item_total(self):
        return sum(i.quantity * i.cost for i in self.items)

    @property
    def total(self):
        return self.item_total + self.delivery_charge + self.gst + self.pst


class PurchaseInvoiceItem(db.Model):
    id = db.Column(db.Integer, primary_key=True)
    invoice_id = db.Column(db.Integer, db.ForeignKey('purchase_invoice.id'), nullable=False)
    item_id = db.Column(db.Integer, db.ForeignKey('item.id'), nullable=False)
    unit_id = db.Column(db.Integer, db.ForeignKey('item_unit.id'), nullable=True)
    quantity = db.Column(db.Float, nullable=False)
    cost = db.Column(db.Float, nullable=False)
    item = relationship('Item')
    unit = relationship('ItemUnit')

    @property
    def line_total(self):
        return self.quantity * self.cost


class PurchaseOrderItemArchive(db.Model):
    id = db.Column(db.Integer, primary_key=True)
    purchase_order_id = db.Column(db.Integer, nullable=False)
    item_id = db.Column(db.Integer, nullable=False)
    unit_id = db.Column(db.Integer, nullable=True)
    quantity = db.Column(db.Float, nullable=False)
    archived_at = db.Column(db.DateTime, default=datetime.utcnow, nullable=False)


class ActivityLog(db.Model):
    id = db.Column(db.Integer, primary_key=True)
    user_id = db.Column(db.Integer, db.ForeignKey('user.id'), nullable=True)
    activity = db.Column(db.String(255), nullable=False)
    timestamp = db.Column(db.DateTime, default=datetime.utcnow, nullable=False)

    user = relationship('User', backref='activity_logs')<|MERGE_RESOLUTION|>--- conflicted
+++ resolved
@@ -66,12 +66,9 @@
     gl_code_id = db.Column(db.Integer, db.ForeignKey('gl_code.id'), nullable=True)
     quantity = db.Column(db.Float, nullable=False, default=0.0, server_default="0.0")
     cost = db.Column(db.Float, nullable=False, default=0.0, server_default="0.0")
-<<<<<<< HEAD
-    gl_code_id = db.Column(db.Integer, db.ForeignKey('gl_code.id'), nullable=True)
-=======
+    gl_code_id = db.Column(db.Integer, db.ForeignKey('gl_code.id'), nullable=True)
     purchase_gl_code_id = db.Column(db.Integer, db.ForeignKey('gl_code.id'), nullable=True)
     purchase_gl_code = relationship('GLCode', foreign_keys=[purchase_gl_code_id])
->>>>>>> c9367156
     transfers = db.relationship('Transfer', secondary=transfer_items, backref=db.backref('items', lazy='dynamic'))
     recipe_items = relationship("ProductRecipeItem", back_populates="item", cascade="all, delete-orphan")
     units = relationship("ItemUnit", back_populates="item", cascade="all, delete-orphan")
@@ -138,12 +135,9 @@
     cost = db.Column(db.Float, nullable=False, default=0.0, server_default="0.0")
     gl_code_id = db.Column(db.Integer, db.ForeignKey('gl_code.id'), nullable=True)
     quantity = db.Column(db.Float, nullable=False, default=0.0, server_default="0.0")
-<<<<<<< HEAD
-    gl_code_id = db.Column(db.Integer, db.ForeignKey('gl_code.id'), nullable=True)
-=======
+    gl_code_id = db.Column(db.Integer, db.ForeignKey('gl_code.id'), nullable=True)
     sales_gl_code_id = db.Column(db.Integer, db.ForeignKey('gl_code.id'), nullable=True)
     sales_gl_code = relationship('GLCode', foreign_keys=[sales_gl_code_id])
->>>>>>> c9367156
 
     # Define a one-to-many relationship with InvoiceProduct
     invoice_products = relationship("InvoiceProduct", back_populates="product", cascade="all, delete-orphan")
