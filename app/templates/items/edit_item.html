{% extends 'base.html' %}

{% block content %}
<div class="container mt-4">
    <h2>Edit Item</h2>
    <form method="POST">
        {{ form.hidden_tag() }}
        <div class="form-group">
            {{ form.name.label(class="form-label") }}
            {{ form.name(class="form-control", value=item.name) }}
        </div>
        <div class="form-group">
            {{ form.base_unit.label(class="form-label") }}
            {{ form.base_unit(class="form-control", value=item.base_unit) }}
        </div>
        <div class="form-group">
<<<<<<< HEAD
            {{ form.gl_code.label(class="form-label") }}
            {{ form.gl_code(class="form-control") }}
=======
            {{ form.gl_code_id.label(class="form-label") }}
            {{ form.gl_code_id(class="form-control") }}
>>>>>>> 40035baf
        </div>
        <div class="form-group">
            <label class="form-label">Cost</label>
            <input type="text" class="form-control" value="{{ item.cost }}" readonly>
        </div>
        <h4>Units</h4>
        <div id="units-container">
        {% for unit in form.units %}
        <div class="form-row mb-2">
            <div class="col">{{ unit.form.name(class="form-control") }}</div>
            <div class="col">{{ unit.form.factor(class="form-control") }}</div>
            <div class="col-auto">{{ unit.form.receiving_default() }} {{ unit.form.receiving_default.label }}</div>
            <div class="col-auto">{{ unit.form.transfer_default() }} {{ unit.form.transfer_default.label }}</div>
            <button type="button" class="btn btn-danger btn-sm remove-unit ml-2">Delete</button>
        </div>
        {% endfor %}
        </div>
        <button type="button" class="btn btn-secondary" id="add-unit">Add Unit</button>
        {{ form.submit(class="btn btn-success") }}
    </form>
</div>
<script>
    let unitIndex = {{ form.units|length }};
    document.getElementById('add-unit').addEventListener('click', function() {
        const container = document.getElementById('units-container');
        const row = document.createElement('div');
        row.classList.add('form-row', 'mb-2');
        row.innerHTML = `
            <div class="col"><input type="text" name="units-${unitIndex}-name" class="form-control" placeholder="Name"></div>
            <div class="col"><input type="number" step="any" name="units-${unitIndex}-factor" class="form-control" placeholder="Factor"></div>
            <div class="col-auto"><input type="checkbox" name="units-${unitIndex}-receiving_default"> Receiving Default</div>
            <div class="col-auto"><input type="checkbox" name="units-${unitIndex}-transfer_default"> Transfer Default</div>
            <button type="button" class="btn btn-danger btn-sm remove-unit ml-2">Delete</button>`;
        container.appendChild(row);
        unitIndex++;
    });
    document.getElementById('units-container').addEventListener('click', function(e){
        if(e.target && e.target.classList.contains('remove-unit')){
            e.target.closest('.form-row').remove();
        }
    });
</script>
{% endblock %}<|MERGE_RESOLUTION|>--- conflicted
+++ resolved
@@ -14,13 +14,10 @@
             {{ form.base_unit(class="form-control", value=item.base_unit) }}
         </div>
         <div class="form-group">
-<<<<<<< HEAD
             {{ form.gl_code.label(class="form-label") }}
             {{ form.gl_code(class="form-control") }}
-=======
             {{ form.gl_code_id.label(class="form-label") }}
             {{ form.gl_code_id(class="form-control") }}
->>>>>>> 40035baf
         </div>
         <div class="form-group">
             <label class="form-label">Cost</label>
