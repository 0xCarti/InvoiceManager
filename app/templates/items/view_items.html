{% extends 'base.html' %}

{% block content %}
<div class="container mt-5">
    <h2>Items List</h2>
    <div class="row justify-content-between">
        <div class="col-auto">
            <a href="{{ url_for('item.add_item') }}" class="btn btn-primary mb-3">Add New Item</a>
        </div>
        <div class="col-auto">
            <a href="{{ url_for('item.import_items') }}" class="btn btn-info mb-3">Import Items</a>
            <button type="submit" form="bulk-delete-form" class="btn btn-warning mb-3" onclick="return confirm('Are you sure?');">Delete Items</button>
        </div>
    </div>
    <form method="get" class="row g-2 mb-3">
        <div class="col">
            <input type="text" name="name_query" class="form-control" placeholder="Search name" value="{{ name_query or '' }}">
        </div>
        <div class="col">
            <select name="match_mode" class="form-select">
                <option value="exact" {% if match_mode == 'exact' %}selected{% endif %}>Exact</option>
                <option value="startswith" {% if match_mode == 'startswith' %}selected{% endif %}>Starts with</option>
                <option value="contains" {% if match_mode == 'contains' %}selected{% endif %}>Contains</option>
                <option value="not_contains" {% if match_mode == 'not_contains' %}selected{% endif %}>Does not contain</option>
            </select>
        </div>
        <div class="col">
            <select name="gl_code_id" class="form-select">
                <option value="">All GL Codes</option>
                {% for gl in gl_codes %}
                <option value="{{ gl.id }}" {% if gl_code_id == gl.id %}selected{% endif %}>{{ gl.code }} - {{ gl.description }}</option>
                {% endfor %}
            </select>
        </div>
        <div class="col">
<<<<<<< HEAD
            <select name="base_unit" class="form-select">
                <option value="">All Base Units</option>
                {% for unit in base_units %}
                <option value="{{ unit }}" {% if base_unit == unit %}selected{% endif %}>{{ unit|capitalize }}</option>
                {% endfor %}
            </select>
=======
            <input type="number" step="0.01" name="cost_min" class="form-control" placeholder="Cost ≥" value="{{ cost_min if cost_min is not none else '' }}">
        </div>
        <div class="col">
            <input type="number" step="0.01" name="cost_max" class="form-control" placeholder="Cost ≤" value="{{ cost_max if cost_max is not none else '' }}">
>>>>>>> c700157f
        </div>
        <div class="col-auto">
            <button type="submit" class="btn btn-secondary">Search</button>
        </div>
    </form>
    {% if active_gl_code %}
    <div class="mb-3">
        <strong>Filtering by GL Code:</strong> {{ active_gl_code.code }} - {{ active_gl_code.description }}
    </div>
    {% endif %}
    {% if base_unit %}
    <div class="mb-3">
        <strong>Filtering by Base Unit:</strong> {{ base_unit|capitalize }}
    </div>
    {% endif %}
    <form id="bulk-delete-form" action="{{ url_for('item.bulk_delete_items') }}" method="post">
        {{ form.hidden_tag() }}
        <div class="table-responsive">
        <table class="table">
            <thead>
                <tr>
                    <th scope="col"><input type="checkbox" id="select-all" style="transform: scale(1.5);"></th>
                    <th scope="col">Name</th>
                    <th scope="col">Cost</th>
                    <th scope="col">Actions</th>
                </tr>
            </thead>
            <tbody>
                {% for item in items.items %}
                <tr>
                    <td><input type="checkbox" name="item_ids" value="{{ item.id }}" style="transform: scale(1.5);"></td>
                    <td>{{ item.name }}</td>
                    <td>{{ item.cost }}</td>
                    <td>
                        <a href="{{ url_for('item.edit_item', item_id=item.id) }}" class="btn btn-secondary">Edit</a>
                        <a href="{{ url_for('item.item_locations', item_id=item.id) }}" class="btn btn-info ms-1">Locations</a>
                    </td>
                </tr>
                {% endfor %}
            </tbody>
        </table>
        </div>
    </form>
    <nav aria-label="Item pagination">
        <ul class="pagination">
            {% if items.has_prev %}
            <li class="page-item">
<<<<<<< HEAD
                <a class="page-link" href="{{ url_for('item.view_items', page=items.prev_num, name_query=name_query, match_mode=match_mode, gl_code_id=gl_code_id, base_unit=base_unit) }}">Previous</a>
=======
                <a class="page-link" href="{{ url_for('item.view_items', page=items.prev_num, name_query=name_query, match_mode=match_mode, gl_code_id=gl_code_id, cost_min=cost_min, cost_max=cost_max) }}">Previous</a>
>>>>>>> c700157f
            </li>
            {% endif %}
            <li class="page-item disabled">
                <span class="page-link">Page {{ items.page }} of {{ items.pages }}</span>
            </li>
            {% if items.has_next %}
            <li class="page-item">
<<<<<<< HEAD
                <a class="page-link" href="{{ url_for('item.view_items', page=items.next_num, name_query=name_query, match_mode=match_mode, gl_code_id=gl_code_id, base_unit=base_unit) }}">Next</a>
=======
                <a class="page-link" href="{{ url_for('item.view_items', page=items.next_num, name_query=name_query, match_mode=match_mode, gl_code_id=gl_code_id, cost_min=cost_min, cost_max=cost_max) }}">Next</a>
>>>>>>> c700157f
            </li>
            {% endif %}
        </ul>
    </nav>
</div>
<script>
document.getElementById('select-all').onclick = function() {
    var checkboxes = document.querySelectorAll('input[type="checkbox"][name="item_ids"]');
    for (var checkbox of checkboxes) {
        checkbox.checked = this.checked;
    }
}
</script>
{% endblock %}<|MERGE_RESOLUTION|>--- conflicted
+++ resolved
@@ -33,19 +33,16 @@
             </select>
         </div>
         <div class="col">
-<<<<<<< HEAD
             <select name="base_unit" class="form-select">
                 <option value="">All Base Units</option>
                 {% for unit in base_units %}
                 <option value="{{ unit }}" {% if base_unit == unit %}selected{% endif %}>{{ unit|capitalize }}</option>
                 {% endfor %}
             </select>
-=======
             <input type="number" step="0.01" name="cost_min" class="form-control" placeholder="Cost ≥" value="{{ cost_min if cost_min is not none else '' }}">
         </div>
         <div class="col">
             <input type="number" step="0.01" name="cost_max" class="form-control" placeholder="Cost ≤" value="{{ cost_max if cost_max is not none else '' }}">
->>>>>>> c700157f
         </div>
         <div class="col-auto">
             <button type="submit" class="btn btn-secondary">Search</button>
@@ -92,12 +89,9 @@
     <nav aria-label="Item pagination">
         <ul class="pagination">
             {% if items.has_prev %}
-            <li class="page-item">
-<<<<<<< HEAD
+            <li class="page-item"
                 <a class="page-link" href="{{ url_for('item.view_items', page=items.prev_num, name_query=name_query, match_mode=match_mode, gl_code_id=gl_code_id, base_unit=base_unit) }}">Previous</a>
-=======
                 <a class="page-link" href="{{ url_for('item.view_items', page=items.prev_num, name_query=name_query, match_mode=match_mode, gl_code_id=gl_code_id, cost_min=cost_min, cost_max=cost_max) }}">Previous</a>
->>>>>>> c700157f
             </li>
             {% endif %}
             <li class="page-item disabled">
@@ -105,11 +99,8 @@
             </li>
             {% if items.has_next %}
             <li class="page-item">
-<<<<<<< HEAD
                 <a class="page-link" href="{{ url_for('item.view_items', page=items.next_num, name_query=name_query, match_mode=match_mode, gl_code_id=gl_code_id, base_unit=base_unit) }}">Next</a>
-=======
                 <a class="page-link" href="{{ url_for('item.view_items', page=items.next_num, name_query=name_query, match_mode=match_mode, gl_code_id=gl_code_id, cost_min=cost_min, cost_max=cost_max) }}">Next</a>
->>>>>>> c700157f
             </li>
             {% endif %}
         </ul>
