--- conflicted
+++ resolved
@@ -24,12 +24,9 @@
         <div id="items">
         {% for item in form.items %}
         <div class="form-row mt-2">
-<<<<<<< HEAD
             <div class="col">{{ item.product(class="form-control") }}</div>
             <div class="col">{{ item.unit(class="form-control") }}</div>
-=======
             <div class="col">{{ item.item(class="form-control") }}</div>
->>>>>>> 67fb8a5c
             <div class="col">{{ item.quantity(class="form-control") }}</div>
             <div class="col-auto">
                 {% if loop.index0 > 0 %}
@@ -45,24 +42,18 @@
 </div>
 
 <script>
-<<<<<<< HEAD
     const productOptions = `{% for val, label in form.items[0].product.choices %}<option value="{{ val }}">{{ label }}</option>{% endfor %}`;
     const unitOptions = `{% for val, label in form.items[0].unit.choices %}<option value="{{ val }}">{{ label }}</option>{% endfor %}`;
-=======
     const productOptions = `{% for val, label in form.items[0].item.choices %}<option value="{{ val }}">{{ label }}</option>{% endfor %}`;
->>>>>>> 67fb8a5c
     let itemIndex = {{ form.items|length }};
     document.getElementById('add-item').addEventListener('click', function(e) {
         e.preventDefault();
         const row = document.createElement('div');
         row.classList.add('form-row','mt-2');
         row.innerHTML = `
-<<<<<<< HEAD
             <div class="col"><select name="items-${itemIndex}-product" class="form-control">${productOptions}</select></div>
             <div class="col"><select name="items-${itemIndex}-unit" class="form-control">${unitOptions}</select></div>
-=======
             <div class="col"><select name="items-${itemIndex}-item" class="form-control">${productOptions}</select></div>
->>>>>>> 67fb8a5c
             <div class="col"><input type="number" step="any" name="items-${itemIndex}-quantity" class="form-control"></div>
             <div class="col-auto"><button type="button" class="btn btn-danger remove-item">Remove</button></div>
         `;
