{% extends "base.html" %}

{% block title %}View Products{% endblock %}

{% block content %}
<div class="container mt-5">
    <h2>Products</h2>
    <a href="{{ url_for('product.create_product') }}" class="btn btn-primary mb-3">Create Product</a>
    <a href="{{ url_for('report.product_recipe_report') }}" class="btn btn-secondary mb-3">Recipe Report</a>
    <form method="get" class="row g-2 mb-3">
        <div class="col">
            <input type="text" name="name_query" class="form-control" placeholder="Search name" value="{{ name_query or '' }}">
        </div>
        <div class="col">
            <select name="match_mode" class="form-select">
                <option value="exact" {% if match_mode == 'exact' %}selected{% endif %}>Exact</option>
                <option value="startswith" {% if match_mode == 'startswith' %}selected{% endif %}>Starts with</option>
                <option value="contains" {% if match_mode == 'contains' %}selected{% endif %}>Contains</option>
                <option value="not_contains" {% if match_mode == 'not_contains' %}selected{% endif %}>Does not contain</option>
            </select>
        </div>
        <div class="col">
            <select name="sales_gl_code_id" class="form-select">
                <option value="">All Sales GL Codes</option>
                {% for gl in sales_gl_codes %}
                <option value="{{ gl.id }}" {% if sales_gl_code_id == gl.id %}selected{% endif %}>{{ gl.code }} - {{ gl.description }}</option>
                {% endfor %}
            </select>
        </div>
        <div class="col">
            <input type="number" step="0.01" name="cost_min" class="form-control" placeholder="Cost ≥" value="{{ cost_min if cost_min is not none else '' }}">
        </div>
        <div class="col">
            <input type="number" step="0.01" name="cost_max" class="form-control" placeholder="Cost ≤" value="{{ cost_max if cost_max is not none else '' }}">
        </div>
        <div class="col">
            <input type="number" step="0.01" name="price_min" class="form-control" placeholder="Price ≥" value="{{ price_min if price_min is not none else '' }}">
        </div>
        <div class="col">
            <input type="number" step="0.01" name="price_max" class="form-control" placeholder="Price ≤" value="{{ price_max if price_max is not none else '' }}">
        </div>
        <div class="col-auto">
            <button type="submit" class="btn btn-secondary">Search</button>
        </div>
    </form>
    {% if selected_sales_gl_code %}
    <p>Filtering by Sales GL Code: {{ selected_sales_gl_code.code }}{% if selected_sales_gl_code.description %} - {{ selected_sales_gl_code.description }}{% endif %}</p>
    {% endif %}
    <div class="table-responsive">
    <table class="table">
        <thead>
            <tr>
                <th>Name</th>
                <th>Price</th>
                <th>Cost</th> <!-- New column -->
                <th>Food Cost %</th>
                <th>Action</th>
            </tr>
        </thead>
        <tbody>
            {% for product in products.items %}
            <tr>
                <td>{{ product.name }}</td>
                <td>{{ product.price }}</td>
                <td>{{ product.cost }}</td> <!-- Display cost -->
                <td>{{ '{:.2f}%'.format(product.food_cost_percentage) }}</td>
                <td>
                    <a href="{{ url_for('product.edit_product', product_id=product.id) }}" class="btn btn-primary mr-2">Edit</a>
                    <form action="{{ url_for('product.delete_product', product_id=product.id) }}" method="post" class="d-inline">
                        {{ delete_form.hidden_tag() }}
                        <button type="submit" class="btn btn-danger">Delete</button>
                    </form>
                </td>
            </tr>
            {% endfor %}
        </tbody>
    </table>
    </div>
    <nav aria-label="Product pagination">
        <ul class="pagination">
            {% if products.has_prev %}
            <li class="page-item">
<<<<<<< HEAD
                <a class="page-link" href="{{ url_for('product.view_products', page=products.prev_num, name_query=name_query, match_mode=match_mode, sales_gl_code_id=sales_gl_code_id) }}">Previous</a>
=======
                <a class="page-link" href="{{ url_for('product.view_products', page=products.prev_num, name_query=name_query, match_mode=match_mode, gl_code_id=gl_code_id, cost_min=cost_min, cost_max=cost_max, price_min=price_min, price_max=price_max) }}">Previous</a>
>>>>>>> 029cea23
            </li>
            {% endif %}
            <li class="page-item disabled">
                <span class="page-link">Page {{ products.page }} of {{ products.pages }}</span>
            </li>
            {% if products.has_next %}
            <li class="page-item">
<<<<<<< HEAD
                <a class="page-link" href="{{ url_for('product.view_products', page=products.next_num, name_query=name_query, match_mode=match_mode, sales_gl_code_id=sales_gl_code_id) }}">Next</a>
=======
                <a class="page-link" href="{{ url_for('product.view_products', page=products.next_num, name_query=name_query, match_mode=match_mode, gl_code_id=gl_code_id, cost_min=cost_min, cost_max=cost_max, price_min=price_min, price_max=price_max) }}">Next</a>
>>>>>>> 029cea23
            </li>
            {% endif %}
        </ul>
    </nav>
</div>
{% endblock %}<|MERGE_RESOLUTION|>--- conflicted
+++ resolved
@@ -80,11 +80,8 @@
         <ul class="pagination">
             {% if products.has_prev %}
             <li class="page-item">
-<<<<<<< HEAD
                 <a class="page-link" href="{{ url_for('product.view_products', page=products.prev_num, name_query=name_query, match_mode=match_mode, sales_gl_code_id=sales_gl_code_id) }}">Previous</a>
-=======
                 <a class="page-link" href="{{ url_for('product.view_products', page=products.prev_num, name_query=name_query, match_mode=match_mode, gl_code_id=gl_code_id, cost_min=cost_min, cost_max=cost_max, price_min=price_min, price_max=price_max) }}">Previous</a>
->>>>>>> 029cea23
             </li>
             {% endif %}
             <li class="page-item disabled">
@@ -92,11 +89,8 @@
             </li>
             {% if products.has_next %}
             <li class="page-item">
-<<<<<<< HEAD
                 <a class="page-link" href="{{ url_for('product.view_products', page=products.next_num, name_query=name_query, match_mode=match_mode, sales_gl_code_id=sales_gl_code_id) }}">Next</a>
-=======
                 <a class="page-link" href="{{ url_for('product.view_products', page=products.next_num, name_query=name_query, match_mode=match_mode, gl_code_id=gl_code_id, cost_min=cost_min, cost_max=cost_max, price_min=price_min, price_max=price_max) }}">Next</a>
->>>>>>> 029cea23
             </li>
             {% endif %}
         </ul>
